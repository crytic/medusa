--- conflicted
+++ resolved
@@ -103,7 +103,6 @@
 	return nil
 }
 
-<<<<<<< HEAD
 // MakeDirectory creates a directory at the given path
 func MakeDirectory(dirToMake string) error {
 	dirInfo, err := os.Stat(dirToMake)
@@ -128,7 +127,9 @@
 	}
 
 	// Directory already exists, good to go
-=======
+	return nil
+}
+
 // DeleteDirectory deletes a directory at the provided path. Returns an error if one occurred.
 func DeleteDirectory(directoryPath string) error {
 	// Get information on the directory
@@ -149,9 +150,5 @@
 
 	// Delete directory and its contents
 	err = os.RemoveAll(directoryPath)
-	if err != nil {
-		return err
-	}
->>>>>>> 94c4d234
-	return nil
+	return err
 }