package cmd

import (
	"fmt"
	"github.com/crytic/medusa/logging"
	"github.com/pkg/errors"
	"github.com/rs/zerolog"
	"io"
	"os"
	"path/filepath"
	"strings"

	"github.com/crytic/medusa/compilation"
	"github.com/crytic/medusa/fuzzing/config"
	"github.com/spf13/cobra"
	"github.com/spf13/pflag"
)

// Get supported platforms for customized static completions of "init" flag `$ medusa init <tab> <tab>`
// and to cache supported platforms for CLI arguments validation
var supportedPlatforms = compilation.GetSupportedCompilationPlatforms()

// initCmd represents the command provider for init
var initCmd = &cobra.Command{
<<<<<<< HEAD
	Use:           "init [platform]",
	Short:         "Initializes a project configuration",
	Long:          `Initializes a project configuration`,
	Args:          cmdValidateInitArgs,
	RunE:          cmdRunInit,
	SilenceUsage:  true,
	SilenceErrors: true,
=======
	Use:   "init [platform]",
	Short: "Initializes a project configuration",
	Long:  `Initializes a project configuration`,
	Args:  cmdValidateInitArgs,
	RunE:  cmdRunInit,
	// Run dynamic completion of nouns
	ValidArgsFunction: func(cmd *cobra.Command, args []string, toComplete string) ([]string, cobra.ShellCompDirective) {
		// Gather a list of flags that are available to be used in the current command but have not been used yet
		var unusedFlags []string

		// Examine all the flags, and add any flags that have not been set in the current command line
		// to a list of unused flags
		flagUsed := false
		cmd.Flags().VisitAll(func(flag *pflag.Flag) {
			if !flag.Changed {
				// When adding a flag to a command, include the "--" prefix to indicate that it is a flag
				// and not a positional argument. Additionally, when the user presses the TAB key twice after typing
				// a flag name, the "--" prefix will appear again, indicating that more flags are available and that
				// none of the arguments are positional.
				unusedFlags = append(unusedFlags, "--"+flag.Name)
			} else {
				// If any flag has been used, set flag used to true. This will be used later in the function.
				flagUsed = true
			}
		})

		// If a default platform is not specified, add a list of available platforms to the list of unused flags.
		// If any flag is used, then we can assume that the default platform is used so we don't need to add supported platforms
		if len(args) == 0 && !flagUsed {
			unusedFlags = append(unusedFlags, supportedPlatforms...)
		}

		// Provide a list of flags that can be used in the current command (but have not been used yet)
		// for autocompletion suggestions
		return unusedFlags, cobra.ShellCompDirectiveNoFileComp
	},
>>>>>>> 00e59d89
}

func init() {
	// Add flags to init command
	err := addInitFlags()
	if err != nil {
		panic(err)
	}

	// Add the init command and its associated flags to the root command
	rootCmd.AddCommand(initCmd)
}

// cmdValidateInitArgs validates CLI arguments
func cmdValidateInitArgs(cmd *cobra.Command, args []string) error {
<<<<<<< HEAD
	// Create logger instance
	logger := logging.NewLogger(zerolog.InfoLevel, true, make([]io.Writer, 0)...)

	// Cache supported platforms
	supportedPlatforms := compilation.GetSupportedCompilationPlatforms()

=======
>>>>>>> 00e59d89
	// Make sure we have no more than 1 arg
	if err := cobra.RangeArgs(0, 1)(cmd, args); err != nil {
		err = errors.Errorf("init accepts at most 1 platform argument (options: %s). "+
			"default platform is %v\n", strings.Join(supportedPlatforms, ", "), DefaultCompilationPlatform)
		logger.Error("failed to validate args to init", map[string]any{"error": err})
		return err
	}

	// Ensure the optional provided argument refers to a supported platform
	if len(args) == 1 && !compilation.IsSupportedCompilationPlatform(args[0]) {
		err := errors.Errorf("init was provided invalid platform argument '%s' (options: %s)", args[0], strings.Join(supportedPlatforms, ", "))
		logger.Error("failed to validate args to init", map[string]any{"error": err})
		return err
	}

	return nil
}

// cmdRunInit executes the init CLI command and updates the project configuration with any flags
func cmdRunInit(cmd *cobra.Command, args []string) error {
	// Create logger instance
	logger := logging.NewLogger(zerolog.InfoLevel, true, make([]io.Writer, 0)...)

	// Check to see if --out flag was used and store the value of --out flag
	outputFlagUsed := cmd.Flags().Changed("out")
	outputPath, err := cmd.Flags().GetString("out")
	if err != nil {
		logger.Error("failed to run the init command", map[string]any{"error": err})
		return err
	}
	// If we weren't provided an output path (flag was not used), we use our working directory
	if !outputFlagUsed {
		workingDirectory, err := os.Getwd()
		if err != nil {
			logger.Error("failed to run the init command", map[string]any{"error": err})
			return err
		}
		outputPath = filepath.Join(workingDirectory, DefaultProjectConfigFilename)
	}

	// By default, projectConfig will be the default project config for the DefaultCompilationPlatform
	projectConfig, err := config.GetDefaultProjectConfig(DefaultCompilationPlatform)
	if err != nil {
		logger.Error("failed to run the init command", map[string]any{"error": err})
		return err
	}

	// If a platform is provided (and it is not the default), then the projectConfig will be the default project config
	// for that specific compilation platform
	if len(args) == 1 && args[0] != DefaultCompilationPlatform {
		projectConfig, err = config.GetDefaultProjectConfig(args[0])
		if err != nil {
			logger.Error("failed to run the init command", map[string]any{"error": err})

			return err
		}
	}

	// Update the project configuration given whatever flags were set using the CLI
	err = updateProjectConfigWithInitFlags(cmd, projectConfig)
	if err != nil {
		logger.Error("failed to run the init command", map[string]any{"error": err})
		return err
	}

	// Write our project configuration
	err = projectConfig.WriteToFile(outputPath)
	if err != nil {
		logger.Error("failed to run the init command", map[string]any{"error": err})
		return err
	}

	// Print a success message
	if absoluteOutputPath, err := filepath.Abs(outputPath); err == nil {
		outputPath = absoluteOutputPath
	}
	logger.Info(fmt.Sprintf("Project configuration successfully output to: %s\n", outputPath), nil)
	return nil
}<|MERGE_RESOLUTION|>--- conflicted
+++ resolved
@@ -22,7 +22,6 @@
 
 // initCmd represents the command provider for init
 var initCmd = &cobra.Command{
-<<<<<<< HEAD
 	Use:           "init [platform]",
 	Short:         "Initializes a project configuration",
 	Long:          `Initializes a project configuration`,
@@ -30,7 +29,6 @@
 	RunE:          cmdRunInit,
 	SilenceUsage:  true,
 	SilenceErrors: true,
-=======
 	Use:   "init [platform]",
 	Short: "Initializes a project configuration",
 	Long:  `Initializes a project configuration`,
@@ -67,7 +65,6 @@
 		// for autocompletion suggestions
 		return unusedFlags, cobra.ShellCompDirectiveNoFileComp
 	},
->>>>>>> 00e59d89
 }
 
 func init() {
@@ -83,15 +80,12 @@
 
 // cmdValidateInitArgs validates CLI arguments
 func cmdValidateInitArgs(cmd *cobra.Command, args []string) error {
-<<<<<<< HEAD
 	// Create logger instance
 	logger := logging.NewLogger(zerolog.InfoLevel, true, make([]io.Writer, 0)...)
 
 	// Cache supported platforms
 	supportedPlatforms := compilation.GetSupportedCompilationPlatforms()
 
-=======
->>>>>>> 00e59d89
 	// Make sure we have no more than 1 arg
 	if err := cobra.RangeArgs(0, 1)(cmd, args); err != nil {
 		err = errors.Errorf("init accepts at most 1 platform argument (options: %s). "+
