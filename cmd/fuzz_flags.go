--- conflicted
+++ resolved
@@ -63,13 +63,12 @@
 	// Logging color
 	fuzzCmd.Flags().Bool("no-color", false, "disabled colored terminal output")
 
-<<<<<<< HEAD
 	// Enable stop on failed test
 	fuzzCmd.Flags().Bool("fail-fast", false, "enabled stop on failed test")
-=======
+
 	// Exploration mode
 	fuzzCmd.Flags().Bool("explore", false, "enables exploration mode")
->>>>>>> 225d2ee9
+
 
 	return nil
 }
@@ -172,14 +171,14 @@
 		}
 	}
 
-<<<<<<< HEAD
+
 	// Update StopOnFailedTest enablement
 	if cmd.Flags().Changed("fail-fast") {
 		projectConfig.Fuzzing.Testing.StopOnFailedTest, err = cmd.Flags().GetBool("fail-fast")
 		if err != nil {
 			return err
 		}
-=======
+
 	// Update configuration to exploration mode
 	if cmd.Flags().Changed("explore") {
 		exploreBool, err := cmd.Flags().GetBool("explore")
@@ -193,7 +192,6 @@
 			projectConfig.Fuzzing.Testing.PropertyTesting.Enabled = false
 			projectConfig.Fuzzing.Testing.OptimizationTesting.Enabled = false
 		}
->>>>>>> 225d2ee9
 	}
 	return nil
 }