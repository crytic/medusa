--- conflicted
+++ resolved
@@ -88,11 +88,8 @@
 	// Verbosity levels (-v, -vv, -vvv)
 	fuzzCmd.Flags().CountP("verbosity", "v", "set execution trace verbosity levels: -v (top-level calls only), -vv (detailed, default), -vvv (trace all call sequence elements)")
 
-<<<<<<< HEAD
-=======
 	// Log level
 	fuzzCmd.Flags().String("log-level", "", "set which level of log messages will be displayed (trace, debug, info, warn, error, or panic; default: info)")
->>>>>>> f7d132b8
 	return nil
 
 }
@@ -270,7 +267,6 @@
 		}
 	}
 
-<<<<<<< HEAD
 	// Update configuration to run init functions
 	if cmd.Flags().Changed("use-init-fns") {
 		useInitFns, err := cmd.Flags().GetBool("use-init-fns")
@@ -293,7 +289,6 @@
 			projectConfig.Fuzzing.UseInitFunctions = true
 			projectConfig.Fuzzing.TargetContractsInitFunctions = []string{"setUp"}
 		}
-=======
 	// Update log level
 	if cmd.Flags().Changed("log-level") {
 		levelStr, err := cmd.Flags().GetString("log-level")
@@ -307,7 +302,6 @@
 		}
 
 		projectConfig.Logging.Level = level
->>>>>>> f7d132b8
 	}
 
 	return nil
