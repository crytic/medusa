package cmd

import (
	"github.com/trailofbits/medusa/compilation"
	"github.com/trailofbits/medusa/configs"
)

// DefaultProjectConfigFilename describes the default config filename for a given project folder.
const DefaultProjectConfigFilename = "medusa.json"

// GetDefaultProjectConfig obtains a default configuration for a project, given a platform.
func GetDefaultProjectConfig(platform string) (*configs.ProjectConfig, error) {
	compilationConfig, err := compilation.GetDefaultCompilationConfig(platform)
	if err != nil {
		return nil, err
	}

	// Create a project configuration
	projectConfig := &configs.ProjectConfig{
		Accounts: configs.AccountConfig{
			Generate: 5,
		},
		Fuzzing: configs.FuzzingConfig{
			Workers:                  10,
			WorkerDatabaseEntryLimit: 10000,
			Timeout:                  0,
			TestLimit:                0,
			MaxTxSequenceLength:      100,
<<<<<<< HEAD
			Coverage:                 true,
			CorpusDirectory:          "corpus",
=======
			TestPrefixes: []string{
				"fuzz_",
			},
>>>>>>> e6fcef19
		},
		Compilation: *compilationConfig,
	}

	// Return the project configuration
	return projectConfig, nil
}<|MERGE_RESOLUTION|>--- conflicted
+++ resolved
@@ -26,14 +26,11 @@
 			Timeout:                  0,
 			TestLimit:                0,
 			MaxTxSequenceLength:      100,
-<<<<<<< HEAD
 			Coverage:                 true,
 			CorpusDirectory:          "corpus",
-=======
 			TestPrefixes: []string{
 				"fuzz_",
 			},
->>>>>>> e6fcef19
 		},
 		Compilation: *compilationConfig,
 	}
