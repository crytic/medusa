--- conflicted
+++ resolved
@@ -36,10 +36,7 @@
 // This executes on an underlying EVM and returns a transaction receipt, or an error if one occurs.
 // Additional changes:
 // - Exposed core.ExecutionResult as a return value.
-<<<<<<< HEAD
-func EVMApplyTransaction(msg *Message, config *params.ChainConfig, testChainConfig *config.TestChainConfig, author *common.Address, gp *GasPool, statedb *state.StateDB, blockNumber *big.Int, blockHash common.Hash, tx *types.Transaction, usedGas *uint64, evm *vm.EVM) (*types.Receipt, *ExecutionResult, error) {
-=======
-func EVMApplyTransaction(msg *Message, config *params.ChainConfig, author *common.Address, gp *GasPool, statedb *state.StateDB, blockNumber *big.Int, blockHash common.Hash, tx *types.Transaction, usedGas *uint64, evm *vm.EVM) (receipt *types.Receipt, result *ExecutionResult, err error) {
+func EVMApplyTransaction(msg *Message, config *params.ChainConfig, testChainConfig *config.TestChainConfig, author *common.Address, gp *GasPool, statedb *state.StateDB, blockNumber *big.Int, blockHash common.Hash, tx *types.Transaction, usedGas *uint64, evm *vm.EVM) (receipt *types.Receipt, result *ExecutionResult, err error) {
 	// Apply the OnTxStart and OnTxEnd hooks
 	if evm.Config.Tracer != nil && evm.Config.Tracer.OnTxStart != nil {
 		evm.Config.Tracer.OnTxStart(evm.GetVMContext(), tx, msg.From)
@@ -49,8 +46,6 @@
 			}()
 		}
 	}
-
->>>>>>> 294906b5
 	// Create a new context to be used in the EVM environment.
 	txContext := NewEVMTxContext(msg)
 	evm.Reset(txContext, statedb)
