--- conflicted
+++ resolved
@@ -514,7 +514,6 @@
 	// Set infinite balance to the fake caller account
 	state.SetBalance(msg.From, uint256.MustFromBig(math.MaxBig256), tracing.BalanceChangeUnspecified)
 
-<<<<<<< HEAD
 	// Create our transaction and block contexts for the vm
 	txContext := core.NewEVMTxContext(msg)
 	var blockContext vm.BlockContext
@@ -523,10 +522,6 @@
 	} else {
 		blockContext = newTestChainBlockContext(t, t.Head().Header)
 	}
-=======
-	// Create our block contexts for the vm
-	blockContext := newTestChainBlockContext(t, t.Head().Header)
->>>>>>> 79061ba4
 
 	// Create a new call tracer router that incorporates any additional tracers provided just for this call, while
 	// still calling our internal tracers.
