--- conflicted
+++ resolved
@@ -374,105 +374,9 @@
 	return t.Head().Header.Number.Uint64()
 }
 
-<<<<<<< HEAD
-// fetchClosestInternalBlock obtains the closest preceding block that is internally committed to the TestChain.
-// When the TestChain creates a new block that jumps the block number forward, the existence of any intermediate
-// block will be spoofed based off of the closest preceding internally committed block.
-// Returns the index of the closest preceding block in blocks and the Block itself.
-func (t *TestChain) fetchClosestInternalBlock(blockNumber uint64) (int, *types.Block) {
-	// Perform a binary search for this exact block number, or the closest preceding block we committed.
-	k := sort.Search(len(t.blocks), func(n int) bool {
-		return t.blocks[n].Header.Number.Uint64() >= blockNumber
-	})
-
-	// Determine our closest block index
-	var blockIndex int
-	if k >= len(t.blocks) {
-		// If our result is out of bounds, it means we supplied a block number too high, so we return our head
-		blockIndex = len(t.blocks) - 1
-	} else if t.blocks[k].Header.Number.Uint64() == blockNumber {
-		// If our result is an exact match, k is our block index
-		blockIndex = k
-	} else {
-		// If the result is not an exact match, binary search will return the index where the block number should've
-		// existed. This means the closest preceding block is just the index before
-		blockIndex = k - 1
-	}
-
-	// Return the resulting block index and block.
-	return blockIndex, t.blocks[blockIndex]
-}
-
-// BlockFromNumber obtains the block with the provided block number from the current chain. If blocks committed to
-// the TestChain skip block numbers, this method will simulate the existence of well-formed intermediate blocks to
-// ensure chain validity throughout. Thus, this is a "simulated" chain API method.
-// Returns the block, or an error if one occurs.
-func (t *TestChain) BlockFromNumber(blockNumber uint64) (*types.Block, error) {
-	// If the block number is past our current head, return an error.
-	if blockNumber > t.HeadBlockNumber() {
-		return nil, fmt.Errorf("could not obtain block for block number %d because it exceeds the current head block number %d", blockNumber, t.HeadBlockNumber())
-	}
-
-	// We only commit blocks that were created by this chain. If block numbers are skipped, we simulate their existence
-	// by returning deterministic values for them (block hash, timestamp). This helps us avoid actually creating
-	// thousands of blocks to jump forward in time, while maintaining chain integrity (so BLOCKHASH instructions
-	// continue to work).
-
-	// First, search for this exact block number, or the closest preceding block we committed to derive information
-	// from. There will always be one, given the genesis block always exists.
-	_, closestBlock := t.fetchClosestInternalBlock(blockNumber)
-	closestBlockNumber := closestBlock.Header.Number.Uint64()
-
-	// If we have an exact match, return it.
-	if closestBlockNumber == blockNumber {
-		return closestBlock, nil
-	}
-
-	// If we didn't have an exact match, it means we skipped block numbers, so we simulate these blocks existing.
-	// The block hash for the block we construct will simply be the block number
-	blockHash := getSpoofedBlockHashFromNumber(blockNumber)
-
-	// If the block preceding this is the closest internally committed block, we reference that for the previous block
-	// hash. Otherwise, we know it's another spoofed block in between.
-	previousBlockHash := closestBlock.Hash
-	if closestBlockNumber != blockNumber-1 {
-		previousBlockHash = getSpoofedBlockHashFromNumber(blockNumber - 1)
-	}
-
-	// Create our new block header
-	// - Unchanged state from last block
-	// - No transactions or receipts
-	// - Reuses gas limit from last committed block.
-	// - We reuse the previous timestamp and add 1 for every block generated (blocks must have different timestamps)
-	//   - Note: This means that we must check that our timestamp jump >= block number jump when committing a new block.
-	blockHeader := &gethTypes.Header{
-		ParentHash:  previousBlockHash,
-		UncleHash:   gethTypes.EmptyUncleHash,
-		Coinbase:    common.Address{},
-		Root:        closestBlock.Header.Root,
-		TxHash:      gethTypes.EmptyRootHash,
-		ReceiptHash: gethTypes.EmptyRootHash,
-		Bloom:       gethTypes.Bloom{},
-		Difficulty:  common.Big0,
-		Number:      big.NewInt(int64(blockNumber)),
-		GasLimit:    closestBlock.Header.GasLimit,
-		GasUsed:     0,
-		Time:        closestBlock.Header.Time + (blockNumber - closestBlockNumber),
-		Extra:       []byte{},
-		MixDigest:   previousBlockHash,
-		Nonce:       gethTypes.BlockNonce{},
-		BaseFee:     closestBlock.Header.BaseFee,
-	}
-
-	// Create our new empty block with our provided header and return it.
-	block := types.NewBlock(blockHeader)
-	block.Hash = blockHash // we patch our block hash with our spoofed one immediately
-	return block, nil
-}
-=======
 // BlockFromNumber obtains the block with the provided block number from the current chain. If the block is not found,
 // we return an error with an empty block. Thus, the block must be committed to the chain to be retrieved.
-func (t *TestChain) BlockFromNumber(blockNumber uint64) (*chainTypes.Block, error) {
+func (t *TestChain) BlockFromNumber(blockNumber uint64) (*types.Block, error) {
 	// Check to see if we have the block in our committed blocks.
 	for _, block := range t.blocks {
 		if block.Header.Number.Uint64() == blockNumber {
@@ -481,7 +385,6 @@
 	}
 
 	// TODO: In the future, we can reintroduce spoofing a block instead of throwing an error.
->>>>>>> ed1ea36e
 
 	// We cannot find the block, so return an error with an empty block.
 	return nil, fmt.Errorf("could not find block with block number %v", blockNumber)
@@ -526,14 +429,9 @@
 }
 
 // StateAfterBlockNumber obtains the Ethereum world state after processing all transactions in the provided block
-<<<<<<< HEAD
-// number. Returns the state, or an error if one occurs.
-func (t *TestChain) StateAfterBlockNumber(blockNumber uint64) (types.MedusaStateDB, error) {
-=======
 // number. If the block doesn't exist, because it wasn't committed,
 // we return an error. Thus, the block must be committed to the chain.
-func (t *TestChain) StateAfterBlockNumber(blockNumber uint64) (*state.StateDB, error) {
->>>>>>> ed1ea36e
+func (t *TestChain) StateAfterBlockNumber(blockNumber uint64) (types.MedusaStateDB, error) {
 	// Obtain our block's post-execution state root hash
 	root, err := t.StateRootAfterBlockNumber(blockNumber)
 	if err != nil {
@@ -723,13 +621,8 @@
 		Time:        blockTime,
 		Extra:       []byte{},
 		MixDigest:   parentBlockHash,
-<<<<<<< HEAD
 		Nonce:       gethTypes.BlockNonce{},
-		BaseFee:     big.NewInt(params.InitialBaseFee),
-=======
-		Nonce:       types.BlockNonce{},
 		BaseFee:     new(big.Int).Set(t.Head().Header.BaseFee),
->>>>>>> ed1ea36e
 	}
 
 	// Create a new block for our test node
