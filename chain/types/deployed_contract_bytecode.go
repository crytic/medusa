--- conflicted
+++ resolved
@@ -79,11 +79,7 @@
 		cutDeployedInitBytecode := c.InitBytecode[:len(contract.InitBytecode)]
 
 		// If the byte code matches exactly, we treat this as a match.
-<<<<<<< HEAD
-		if bytes.Compare(cutDeployedInitBytecode, contract.InitBytecode) == 0 {
-=======
-		if bytes.Equal(cutDeployedInitBytecode, contractInitBytecode) {
->>>>>>> fd18ba44
+		if bytes.Equal(cutDeployedInitBytecode, contract.InitBytecode) {
 			return true
 		}
 	}
@@ -92,11 +88,7 @@
 	// process, e.g. smart contract constructor, will change the runtime code in most cases).
 	if canCompareRuntime {
 		// If the byte code matches exactly, we treat this as a match.
-<<<<<<< HEAD
-		if bytes.Compare(c.RuntimeBytecode, contract.RuntimeBytecode) == 0 {
-=======
-		if bytes.Equal(c.RuntimeBytecode, contractRuntimeBytecode) {
->>>>>>> fd18ba44
+		if bytes.Equal(c.RuntimeBytecode, contract.RuntimeBytecode) {
 			return true
 		}
 	}
