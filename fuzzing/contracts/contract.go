--- conflicted
+++ resolved
@@ -1,15 +1,13 @@
 package contracts
 
 import (
+	"strings"
+
 	"golang.org/x/exp/slices"
-	"strings"
 
 	"github.com/crytic/medusa/compilation/types"
 	"github.com/ethereum/go-ethereum/accounts/abi"
-<<<<<<< HEAD
 	"github.com/ethereum/go-ethereum/common"
-=======
->>>>>>> ff587c3d
 )
 
 // Contracts describes an array of contracts
@@ -18,7 +16,7 @@
 // ContractSetupHook describes a contract setup hook
 type ContractSetupHook struct {
 	// Method represents the setup function
-	Method abi.Method
+	Method *abi.Method
 
 	// DeployerAddress represents the fuzzer's deployer address, to be used when calling the setup hook.
 	DeployerAddress common.Address
@@ -53,10 +51,9 @@
 	// compilation describes the compilation which contains the compiledContract.
 	compilation *types.Compilation
 
-<<<<<<< HEAD
 	// setupHook describes the contract's setup hook, if it exists.
-	setupHook *ContractSetupHook
-=======
+	SetupHook *ContractSetupHook
+
 	// PropertyTestMethods are the methods that are property tests.
 	PropertyTestMethods []abi.Method
 
@@ -67,17 +64,15 @@
 	// If configured, the methods will be targeted or excluded based on the targetFunctionSignatures
 	// and excludedFunctionSignatures, respectively.
 	AssertionTestMethods []abi.Method
->>>>>>> ff587c3d
 }
 
 // NewContract returns a new Contract instance with the provided information.
-func NewContract(name string, sourcePath string, compiledContract *types.CompiledContract, compilation *types.Compilation, setupHook *ContractSetupHook) *Contract {
+func NewContract(name string, sourcePath string, compiledContract *types.CompiledContract, compilation *types.Compilation) *Contract {
 	return &Contract{
 		name:             name,
 		sourcePath:       sourcePath,
 		compiledContract: compiledContract,
 		compilation:      compilation,
-		setupHook:        setupHook,
 	}
 }
 
@@ -125,9 +120,4 @@
 // Compilation returns the compilation which contains the CompiledContract.
 func (c *Contract) Compilation() *types.Compilation {
 	return c.compilation
-}
-
-// SetupHook returns the contract's setup hook, if exists.
-func (c *Contract) SetupHook() *ContractSetupHook {
-	return c.setupHook
 }