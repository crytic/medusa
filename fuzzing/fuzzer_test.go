package fuzzing

import (
	"encoding/hex"
	"math/big"
	"math/rand"
	"reflect"
	"testing"

	"github.com/crytic/medusa/utils"

	"github.com/crytic/medusa/chain"
	"github.com/crytic/medusa/events"
	"github.com/crytic/medusa/fuzzing/calls"
	"github.com/crytic/medusa/fuzzing/executiontracer"
	"github.com/crytic/medusa/fuzzing/valuegeneration"
	"github.com/ethereum/go-ethereum/common"

	"github.com/crytic/medusa/fuzzing/config"
	"github.com/stretchr/testify/assert"
)

// TestFuzzerHooks runs tests to ensure that fuzzer hooks can be modified externally on an API level.
func TestFuzzerHooks(t *testing.T) {
	runFuzzerTest(t, &fuzzerSolcFileTest{
		filePath: "testdata/contracts/assertions/assert_immediate.sol",
		configUpdates: func(config *config.ProjectConfig) {
			config.Fuzzing.TargetContracts = []string{"TestContract"}
			config.Fuzzing.Testing.PropertyTesting.Enabled = false
			config.Fuzzing.Testing.OptimizationTesting.Enabled = false
			config.Slither.UseSlither = false
		},
		method: func(f *fuzzerTestContext) {
			// Attach to fuzzer hooks which simply set a success state.
			var valueGenOk, chainSetupOk, callSeqTestFuncOk bool
			existingSeqGenConfigFunc := f.fuzzer.Hooks.NewCallSequenceGeneratorConfigFunc
			f.fuzzer.Hooks.NewCallSequenceGeneratorConfigFunc = func(fuzzer *Fuzzer, valueSet *valuegeneration.ValueSet, randomProvider *rand.Rand) (*CallSequenceGeneratorConfig, error) {
				valueGenOk = true
				return existingSeqGenConfigFunc(fuzzer, valueSet, randomProvider)
			}
			existingChainSetupFunc := f.fuzzer.Hooks.ChainSetupFunc
			f.fuzzer.Hooks.ChainSetupFunc = func(fuzzer *Fuzzer, testChain *chain.TestChain) (*executiontracer.ExecutionTrace, error) {
				chainSetupOk = true
				return existingChainSetupFunc(fuzzer, testChain)
			}
			f.fuzzer.Hooks.CallSequenceTestFuncs = append(f.fuzzer.Hooks.CallSequenceTestFuncs, func(worker *FuzzerWorker, callSequence calls.CallSequence) ([]ShrinkCallSequenceRequest, error) {
				callSeqTestFuncOk = true
				return make([]ShrinkCallSequenceRequest, 0), nil
			})

			// Start the fuzzer
			err := f.fuzzer.Start()
			assert.NoError(t, err)

			// Check for failed assertion tests.
			assertFailedTestsExpected(f, true)

			// Assert that our hooks worked
			assert.True(t, valueGenOk, "could not hook value generator func")
			assert.True(t, chainSetupOk, "could not hook chain setup func")
			assert.True(t, callSeqTestFuncOk, "could not hook call sequence test func")
		},
	})
}

// TestSlitherPrinter runs slither and ensures that the constants are correctly added to the value set
func TestSlitherPrinter(t *testing.T) {
	expectedInts := []int64{
		123,  // value of `x`
		12,   // constant in testFuzz
		135,  // sum of 123 + 12
		456,  // value of `y`
		-123, // negative of 123
		-12,  // negative of 12
		-135, // negative of 135
		-456, // negative of 456
		0,    // the false in testFuzz is added as zero in the value set
		1,    // true is evaluated as 1
	}
	expectedAddrs := []common.Address{
		common.HexToAddress("0"),
	}
	expectedStrings := []string{
		"Hello World!",
	}
	// We actually don't need to start the fuzzer and only care about the instantiation of the fuzzer
	runFuzzerTest(t, &fuzzerSolcFileTest{
		filePath: "testdata/contracts/slither/slither.sol",
		configUpdates: func(config *config.ProjectConfig) {
			config.Fuzzing.TargetContracts = []string{"TestContract"}
		},
		method: func(f *fuzzerTestContext) {
			// Look through the value set to make sure all the ints, addrs, and strings are in there

			// Check for ints
			for _, x := range expectedInts {
				assert.True(t, f.fuzzer.baseValueSet.ContainsInteger(new(big.Int).SetInt64(x)))
			}
			// Check for addresses
			for _, addr := range expectedAddrs {
				assert.True(t, f.fuzzer.baseValueSet.ContainsAddress(addr))
			}
			// Check for strings
			for _, str := range expectedStrings {
				assert.True(t, f.fuzzer.baseValueSet.ContainsString(str))
			}
		},
	})
}

// TestAssertionMode runs tests to ensure that assertion testing behaves as expected.
func TestAssertionMode(t *testing.T) {
	filePaths := []string{
		/*"testdata/contracts/assertions/assert_immediate.sol",
		"testdata/contracts/assertions/assert_even_number.sol",
		"testdata/contracts/assertions/assert_arithmetic_underflow.sol",
		"testdata/contracts/assertions/assert_divide_by_zero.sol",
		"testdata/contracts/assertions/assert_enum_type_conversion_outofbounds.sol",
		"testdata/contracts/assertions/assert_incorrect_storage_access.sol",
		"testdata/contracts/assertions/assert_pop_empty_array.sol",
		"testdata/contracts/assertions/assert_outofbounds_array_access.sol",
		"testdata/contracts/assertions/assert_allocate_too_much_memory.sol",
		"testdata/contracts/assertions/assert_call_uninitialized_variable.sol",*/
		"testdata/contracts/assertions/assert_constant_method.sol",
	}
	for _, filePath := range filePaths {
		runFuzzerTest(t, &fuzzerSolcFileTest{
			filePath: filePath,
			configUpdates: func(config *config.ProjectConfig) {
				config.Fuzzing.TargetContracts = []string{"TestContract"}
				config.Fuzzing.Testing.AssertionTesting.PanicCodeConfig.FailOnAssertion = true
				config.Fuzzing.Testing.AssertionTesting.PanicCodeConfig.FailOnAllocateTooMuchMemory = true
				config.Fuzzing.Testing.AssertionTesting.PanicCodeConfig.FailOnArithmeticUnderflow = true
				config.Fuzzing.Testing.AssertionTesting.PanicCodeConfig.FailOnCallUninitializedVariable = true
				config.Fuzzing.Testing.AssertionTesting.PanicCodeConfig.FailOnEnumTypeConversionOutOfBounds = true
				config.Fuzzing.Testing.AssertionTesting.PanicCodeConfig.FailOnDivideByZero = true
				config.Fuzzing.Testing.AssertionTesting.PanicCodeConfig.FailOnIncorrectStorageAccess = true
				config.Fuzzing.Testing.AssertionTesting.PanicCodeConfig.FailOnOutOfBoundsArrayAccess = true
				config.Fuzzing.Testing.AssertionTesting.PanicCodeConfig.FailOnPopEmptyArray = true
				config.Fuzzing.Testing.PropertyTesting.Enabled = false
				config.Fuzzing.Testing.OptimizationTesting.Enabled = false
				config.Slither.UseSlither = false
			},
			method: func(f *fuzzerTestContext) {
				// Start the fuzzer
				err := f.fuzzer.Start()
				assert.NoError(t, err)
				// Check for failed assertion tests.
				assertFailedTestsExpected(f, true)
			},
		})
	}
}

// TestAssertionsNotRequire runs a test to ensure require and revert statements are not mistaken for assert statements.
// It runs tests against a contract which immediately makes these statements and expects to find no errors before
// timing out.
func TestRevertReporter(t *testing.T) {
	runFuzzerTest(t, &fuzzerSolcFileTest{
		filePath: "testdata/contracts/assertions/revert_reporter_test.sol",
		configUpdates: func(config *config.ProjectConfig) {
			config.Fuzzing.TargetContracts = []string{"TestContract"}
			config.Fuzzing.TestLimit = 10000
			config.Fuzzing.Testing.PropertyTesting.Enabled = false
			config.Fuzzing.Testing.OptimizationTesting.Enabled = false
			config.Fuzzing.Testing.AssertionTesting.PanicCodeConfig.FailOnAssertion = false
			config.Slither.UseSlither = false
			config.Fuzzing.RevertReporterEnabled = true
		},
		method: func(f *fuzzerTestContext) {
			// Start the fuzzer
			err := f.fuzzer.Start()
			assert.NoError(t, err)

			// Check for failed assertion tests. We expect none.
			assertFailedTestsExpected(f, false)
		},
	})
}

// TestAssertionsNotRequire runs a test to ensure require and revert statements are not mistaken for assert statements.
// It runs tests against a contract which immediately makes these statements and expects to find no errors before
// timing out.
func TestAssertionsNotRequire(t *testing.T) {
	runFuzzerTest(t, &fuzzerSolcFileTest{
		filePath: "testdata/contracts/assertions/assert_not_require.sol",
		configUpdates: func(config *config.ProjectConfig) {
			config.Fuzzing.TargetContracts = []string{"TestContract"}
			config.Fuzzing.TestLimit = 500
			config.Fuzzing.Testing.PropertyTesting.Enabled = false
			config.Fuzzing.Testing.OptimizationTesting.Enabled = false
			config.Fuzzing.RevertReporterEnabled = true
			config.Slither.UseSlither = false
		},
		method: func(f *fuzzerTestContext) {
			// Start the fuzzer
			err := f.fuzzer.Start()
			assert.NoError(t, err)

			// Check for failed assertion tests. We expect none.
			assertFailedTestsExpected(f, false)
		},
	})
}

// TestAssertionsAndProperties runs a test to property testing and assertion testing can both run in parallel.
// This test does not stop on first failure and expects a failure from each after timeout.
func TestAssertionsAndProperties(t *testing.T) {
	runFuzzerTest(t, &fuzzerSolcFileTest{
		filePath: "testdata/contracts/assertions/assert_and_property_test.sol",
		configUpdates: func(config *config.ProjectConfig) {
			config.Fuzzing.TargetContracts = []string{"TestContract"}
			config.Fuzzing.TestLimit = 500
			config.Fuzzing.Testing.StopOnFailedTest = false
			config.Fuzzing.Testing.OptimizationTesting.Enabled = false
			config.Slither.UseSlither = false
		},
		method: func(f *fuzzerTestContext) {
			// Start the fuzzer
			err := f.fuzzer.Start()
			assert.NoError(t, err)

			// Check for failed assertion tests. We expect none.
			assert.EqualValues(f.t, 2, len(f.fuzzer.TestCasesWithStatus(TestCaseStatusFailed)), "Expected one failure from a property test, and one failure from an assertion test.")
		},
	})
}

// TestOptimizationMode runs a test to ensure that optimization mode works as expected
func TestOptimizationMode(t *testing.T) {
	filePaths := []string{
		"testdata/contracts/optimizations/optimize.sol",
	}
	for _, filePath := range filePaths {
		runFuzzerTest(t, &fuzzerSolcFileTest{
			filePath: filePath,
			configUpdates: func(config *config.ProjectConfig) {
				config.Fuzzing.TargetContracts = []string{"TestContract"}
				config.Fuzzing.TestLimit = 10_000 // this test should expose a failure quickly.
				config.Fuzzing.Testing.PropertyTesting.Enabled = false
				config.Fuzzing.Testing.AssertionTesting.Enabled = false
				config.Slither.UseSlither = false
			},
			method: func(f *fuzzerTestContext) {
				// Start the fuzzer
				err := f.fuzzer.Start()
				assert.NoError(t, err)

				// Check the value found for optimization test
				var testCases = f.fuzzer.TestCasesWithStatus(TestCaseStatusPassed)
				for _, testCase := range testCases {
					if optimizationTestCase, ok := testCase.(*OptimizationTestCase); ok {
						assert.EqualValues(t, optimizationTestCase.Value().Cmp(big.NewInt(4241)), 0)
					}
				}
			},
		})
	}
}

// TestChainBehaviour runs tests to ensure the chain behaves as expected.
func TestChainBehaviour(t *testing.T) {
	// Run a test to simulate out of gas errors to make sure its handled well by the Chain and does not panic.
	runFuzzerTest(t, &fuzzerSolcFileTest{
		filePath: "testdata/contracts/chain/tx_out_of_gas.sol",
		configUpdates: func(config *config.ProjectConfig) {
			config.Fuzzing.TargetContracts = []string{"TestContract"}
			config.Fuzzing.Workers = 1
			config.Fuzzing.TestLimit = uint64(config.Fuzzing.CallSequenceLength) // we just need a few oog txs to test
			config.Fuzzing.Timeout = 10                                          // to be safe, we set a 10s timeout
			config.Fuzzing.TransactionGasLimit = 500000                          // we set this low, so contract execution runs out of gas earlier.
			config.Fuzzing.Testing.AssertionTesting.Enabled = false
			config.Fuzzing.Testing.OptimizationTesting.Enabled = false
			config.Slither.UseSlither = false
		},
		method: func(f *fuzzerTestContext) {
			// Start the fuzzer
			err := f.fuzzer.Start()
			assert.NoError(t, err)

			// Assert that we should not have failures.
			assertFailedTestsExpected(f, false)
		},
	})
}

// TestCheatCodes runs tests to ensure that vm extensions ("cheat codes") are working as intended.
func TestCheatCodes(t *testing.T) {
	filePaths := []string{
		"testdata/contracts/cheat_codes/utils/addr.sol",
		"testdata/contracts/cheat_codes/utils/to_string.sol",
		"testdata/contracts/cheat_codes/utils/sign.sol",
		"testdata/contracts/cheat_codes/utils/parse.sol",
		"testdata/contracts/cheat_codes/vm/snapshot_and_revert_to.sol",
		"testdata/contracts/cheat_codes/vm/coinbase.sol",
		"testdata/contracts/cheat_codes/vm/coinbase_permanent.sol",
		"testdata/contracts/cheat_codes/vm/chain_id.sol",
		"testdata/contracts/cheat_codes/vm/deal.sol",
		"testdata/contracts/cheat_codes/vm/difficulty.sol",
		"testdata/contracts/cheat_codes/vm/etch.sol",
		"testdata/contracts/cheat_codes/vm/fee.sol",
		"testdata/contracts/cheat_codes/vm/fee_permanent.sol",
		"testdata/contracts/cheat_codes/vm/prank.sol",
		"testdata/contracts/cheat_codes/vm/roll.sol",
		"testdata/contracts/cheat_codes/vm/roll_permanent.sol",
		"testdata/contracts/cheat_codes/vm/start_prank.sol",
		//"testdata/contracts/cheat_codes/vm/start_prank_delegate.sol", // TODO: Enable when startPrank `delegateCall` flag supported.
		"testdata/contracts/cheat_codes/vm/store_load.sol",
		"testdata/contracts/cheat_codes/vm/warp.sol",
		"testdata/contracts/cheat_codes/vm/warp_permanent.sol",
		"testdata/contracts/cheat_codes/vm/prevrandao.sol",
		"testdata/contracts/cheat_codes/vm/get_code.sol",
	}

	// FFI test will fail on Windows because "echo" is a shell command, not a system command, so we diverge these
	// tests.
	if utils.IsWindowsEnvironment() {
		filePaths = append(filePaths,
			"testdata/contracts/cheat_codes/utils/ffi_windows.sol",
		)
	} else {
		filePaths = append(filePaths,
			"testdata/contracts/cheat_codes/utils/ffi_unix.sol",
		)
	}

	for _, filePath := range filePaths {
		runFuzzerTest(t, &fuzzerSolcFileTest{
			filePath: filePath,
			configUpdates: func(config *config.ProjectConfig) {
				config.Fuzzing.TargetContracts = []string{"TestContract"}

				// some tests require full sequence + revert to test fully
				config.Fuzzing.Workers = 3
				config.Fuzzing.TestLimit = uint64(config.Fuzzing.CallSequenceLength*config.Fuzzing.Workers) * 3

				// enable assertion testing only
				config.Fuzzing.Testing.PropertyTesting.Enabled = false
				config.Fuzzing.Testing.OptimizationTesting.Enabled = false
				config.Fuzzing.Testing.AssertionTesting.Enabled = true

				config.Fuzzing.TestChainConfig.CheatCodeConfig.CheatCodesEnabled = true
				config.Fuzzing.TestChainConfig.CheatCodeConfig.EnableFFI = true
				config.Slither.UseSlither = false
			},
			method: func(f *fuzzerTestContext) {
				// Start the fuzzer
				err := f.fuzzer.Start()
				assert.NoError(t, err)

				// Check for failed assertion tests.
				assertFailedTestsExpected(f, false)
			},
		})
	}
}

// TestConsoleLog tests the console.log precompile contract by logging a variety of different primitive types and
// then failing. The execution trace for the failing call sequence should hold the various logs.
func TestConsoleLog(t *testing.T) {
	// These are the logs that should show up in the execution trace
	expectedLogs := []string{
		"2",
		"68656c6c6f20776f726c64", // This is "hello world" in hex
		"62797465",               // This is "byte" in hex
		"i is 2",
		"% bool is true, addr is 0x0000000000000000000000000000000000000000, u is 100",
	}

	filePaths := []string{
		"testdata/contracts/cheat_codes/console_log/console_log.sol",
	}
	for _, filePath := range filePaths {
		runFuzzerTest(t, &fuzzerSolcFileTest{
			filePath: filePath,
			configUpdates: func(config *config.ProjectConfig) {
				config.Fuzzing.TargetContracts = []string{"TestContract"}
				config.Fuzzing.TestLimit = 10000
				config.Fuzzing.Testing.PropertyTesting.Enabled = false
				config.Fuzzing.Testing.OptimizationTesting.Enabled = false
			},
			method: func(f *fuzzerTestContext) {
				// Start the fuzzer
				err := f.fuzzer.Start()
				assert.NoError(t, err)

				// Check for failed assertion tests.
				failedTestCase := f.fuzzer.TestCasesWithStatus(TestCaseStatusFailed)
				assert.NotEmpty(t, failedTestCase, "expected to have failed test cases")

				// Obtain our first failed test case, get the message, and verify it contains our assertion failed.
				failingSequence := *failedTestCase[0].CallSequence()
				assert.NotEmpty(t, failingSequence, "expected to have calls in the call sequence failing an assertion test")

				// Obtain the last call
				lastCall := failingSequence[len(failingSequence)-1]
				assert.NotNilf(t, lastCall.ExecutionTrace, "expected to have an execution trace attached to call sequence for this test")

				// Get the execution trace message
				executionTraceMsg := lastCall.ExecutionTrace.Log().String()

				// Verify it contains all expected logs
				for _, expectedLog := range expectedLogs {
					assert.Contains(t, executionTraceMsg, expectedLog)
				}
			},
		})
	}
}

// TestDeploymentsInnerDeployments runs tests to ensure dynamically deployed contracts are detected by the Fuzzer and
// their properties are tested appropriately.
func TestDeploymentsInnerDeployments(t *testing.T) {
	// These contracts provide functions to deploy inner contracts which have properties that will produce a failure.
	filePaths := []string{
		"testdata/contracts/deployments/inner_deployment.sol",
		"testdata/contracts/deployments/inner_inner_deployment.sol",
	}
	for _, filePath := range filePaths {
		runFuzzerTest(t, &fuzzerSolcFileTest{
			filePath: filePath,
			configUpdates: func(config *config.ProjectConfig) {
				config.Fuzzing.TargetContracts = []string{"InnerDeploymentFactory"}
				config.Fuzzing.TestLimit = 1_000 // this test should expose a failure quickly.
				config.Fuzzing.Testing.StopOnFailedContractMatching = true
				config.Fuzzing.Testing.TestAllContracts = true // test dynamically deployed contracts
				config.Fuzzing.Testing.AssertionTesting.Enabled = false
				config.Fuzzing.Testing.OptimizationTesting.Enabled = false
				config.Slither.UseSlither = false
			},
			method: func(f *fuzzerTestContext) {
				// Start the fuzzer
				err := f.fuzzer.Start()
				assert.NoError(t, err)

				// Check for any failed tests and verify coverage was captured
				assertFailedTestsExpected(f, true)
				assertCorpusCallSequencesCollected(f, true)
			},
		})
	}

	// This contract deploys an inner contract upon construction, which contains properties that will produce a failure.
	runFuzzerTest(t, &fuzzerSolcFileTest{
		filePath: "testdata/contracts/deployments/inner_deployment_on_construction.sol",
		configUpdates: func(config *config.ProjectConfig) {
			config.Fuzzing.TargetContracts = []string{"InnerDeploymentFactory"}
			config.Fuzzing.TestLimit = 1_000 // this test should expose a failure quickly.
			config.Fuzzing.Testing.StopOnFailedContractMatching = true
			config.Fuzzing.Testing.TestAllContracts = true // test dynamically deployed contracts
			config.Fuzzing.Testing.AssertionTesting.Enabled = false
			config.Fuzzing.Testing.OptimizationTesting.Enabled = false
			config.Slither.UseSlither = false
		},
		method: func(f *fuzzerTestContext) {
			// Start the fuzzer
			err := f.fuzzer.Start()
			assert.NoError(t, err)

			// Check to see if there are any failures
			assertFailedTestsExpected(f, true)
		},
	})
}

// TestDeploymentsInternalLibrary runs a test to ensure internal libraries behave correctly.
func TestDeploymentsInternalLibrary(t *testing.T) {
	runFuzzerTest(t, &fuzzerSolcFileTest{
		filePath: "testdata/contracts/deployments/internal_library.sol",
		configUpdates: func(config *config.ProjectConfig) {
			config.Fuzzing.TargetContracts = []string{"TestInternalLibrary"}
			config.Fuzzing.TestLimit = 100 // this test should expose a failure quickly.
			config.Fuzzing.Testing.AssertionTesting.Enabled = false
			config.Fuzzing.Testing.OptimizationTesting.Enabled = false
			config.Slither.UseSlither = false
		},
		method: func(f *fuzzerTestContext) {
			// Start the fuzzer
			err := f.fuzzer.Start()
			assert.NoError(t, err)

			// Check for any failed tests and verify coverage was captured
			assertFailedTestsExpected(f, false)
			assertCorpusCallSequencesCollected(f, true)
		},
	})
}

// TestDeploymentsWithPredeploy runs a test to ensure that predeployed contracts are instantiated correctly.
func TestDeploymentsWithPredeploy(t *testing.T) {
	runFuzzerTest(t, &fuzzerSolcFileTest{
		filePath: "testdata/contracts/deployments/predeploy_contract.sol",
		configUpdates: func(pkgConfig *config.ProjectConfig) {
			pkgConfig.Fuzzing.TargetContracts = []string{"TestContract"}
			pkgConfig.Fuzzing.TargetContractsBalances = []*config.ContractBalance{{Int: *big.NewInt(1)}}
			pkgConfig.Fuzzing.TestLimit = 1000 // this test should expose a failure immediately
			pkgConfig.Fuzzing.Testing.PropertyTesting.Enabled = false
			pkgConfig.Fuzzing.Testing.OptimizationTesting.Enabled = false
			pkgConfig.Fuzzing.PredeployedContracts = map[string]string{"PredeployContract": "0x1234"}
			pkgConfig.Slither.UseSlither = false
		},
		method: func(f *fuzzerTestContext) {
			// Start the fuzzer
			err := f.fuzzer.Start()
			assert.NoError(t, err)

			// Check for any failed tests and verify coverage was captured
			assertFailedTestsExpected(f, true)
			assertCorpusCallSequencesCollected(f, true)
		},
	})
}

<<<<<<< HEAD
// TestDeploymentsWithPayableConstructor runs a test to ensure that we can send ether to payable constructors
func TestRevertReasonReporter(t *testing.T) {
	runFuzzerTest(t, &fuzzerSolcFileTest{
		filePath: "testdata/contracts/assertions/revert_reporter_test.sol",
		configUpdates: func(config *config.ProjectConfig) {
			config.Fuzzing.TargetContracts = []string{"TestContract"}
			config.Fuzzing.TargetContractsBalances = []*big.Int{big.NewInt(0), big.NewInt(1e18)}
			config.Fuzzing.TestLimit = 1 // this should happen immediately
			config.Fuzzing.Testing.AssertionTesting.Enabled = false
			config.Fuzzing.Testing.OptimizationTesting.Enabled = false
			config.Slither.UseSlither = false
		},
		method: func(f *fuzzerTestContext) {
			// Start the fuzzer
			err := f.fuzzer.Start()
			assert.NoError(t, err)

			// Check for any failed tests and verify coverage was captured
			assertFailedTestsExpected(f, false)
			assertCorpusCallSequencesCollected(f, true)
		},
	})
}

// TestDeploymentsWithPayableConstructor runs a test to ensure that we can send ether to payable constructors
=======
// TestDeploymentsWithPayableConstructors runs a test to ensure that we can send ether to payable constructors
>>>>>>> e42c46d1
func TestDeploymentsWithPayableConstructors(t *testing.T) {
	runFuzzerTest(t, &fuzzerSolcFileTest{
		filePath: "testdata/contracts/deployments/deploy_payable_constructors.sol",
		configUpdates: func(pkgConfig *config.ProjectConfig) {
			pkgConfig.Fuzzing.TargetContracts = []string{"FirstContract", "SecondContract", "ThirdContract"}
			pkgConfig.Fuzzing.TargetContractsBalances = []*config.ContractBalance{
				{Int: *big.NewInt(0)},
				{Int: *big.NewInt(1e18)},
				{Int: *big.NewInt(0x1234)},
			}
			pkgConfig.Fuzzing.TestLimit = 1 // this should happen immediately
			pkgConfig.Fuzzing.Testing.AssertionTesting.Enabled = false
			pkgConfig.Fuzzing.Testing.OptimizationTesting.Enabled = false
			pkgConfig.Slither.UseSlither = false
		},
		method: func(f *fuzzerTestContext) {
			// Start the fuzzer
			err := f.fuzzer.Start()
			assert.NoError(t, err)

			// Check for any failed tests and verify coverage was captured
			assertFailedTestsExpected(f, false)
			assertCorpusCallSequencesCollected(f, true)
		},
	})
}

// TestDeploymentsSelfDestruct runs a test to ensure dynamically deployed contracts are detected by the Fuzzer and
// their properties are tested appropriately.
func TestDeploymentsSelfDestruct(t *testing.T) {
	// These contracts provide functions to deploy inner contracts which have properties that will produce a failure.
	filePaths := []string{
		"testdata/contracts/deployments/selfdestruct_init.sol",
		"testdata/contracts/deployments/selfdestruct_runtime.sol",
	}
	for _, filePath := range filePaths {
		runFuzzerTest(t, &fuzzerSolcFileTest{
			filePath: filePath,
			configUpdates: func(config *config.ProjectConfig) {
				config.Fuzzing.TargetContracts = []string{"InnerDeploymentFactory"}
				config.Fuzzing.TestLimit = 500 // this test should expose a failure quickly.
				config.Fuzzing.Testing.StopOnNoTests = false
				config.Fuzzing.Testing.AssertionTesting.Enabled = false
				config.Fuzzing.Testing.OptimizationTesting.Enabled = false
				config.Fuzzing.Testing.TestAllContracts = true
				config.Slither.UseSlither = false
			},
			method: func(f *fuzzerTestContext) {
				// Subscribe to any mined block events globally. When receiving them, check contract changes for a
				// self-destruct.
				selfDestructCount := 0
				events.SubscribeAny(func(event chain.PendingBlockCommittedEvent) error {
					for _, messageResults := range event.Block.MessageResults {
						for _, contractDeploymentChange := range messageResults.ContractDeploymentChanges {
							if contractDeploymentChange.SelfDestructed {
								selfDestructCount++
							}
						}
					}
					return nil
				})

				// Start the fuzzer
				err := f.fuzzer.Start()
				assert.NoError(t, err)

				// When it's done, we should've had at least one self-destruction.
				assert.Greater(t, selfDestructCount, 0, "no SELFDESTRUCT operations were detected, when they should have been.")
			},
		})
	}
}

// TestExecutionTraces runs tests to ensure that execution traces capture information
// regarding assertion failures, revert reasons, etc.
func TestExecutionTraces(t *testing.T) {
	expectedMessagesPerTest := map[string][]string{
		"testdata/contracts/execution_tracing/call_and_deployment_args.sol": {"Hello from deployment args!", "Hello from call args!"},
		"testdata/contracts/execution_tracing/cheatcodes.sol":               {"StdCheats.toString(bool)(true)"},
		"testdata/contracts/execution_tracing/event_emission.sol":           {"TestEvent", "TestIndexedEvent", "TestMixedEvent", "Hello from event args!", "Hello from library event args!"},
		"testdata/contracts/execution_tracing/proxy_call.sol":               {"TestContract -> InnerDeploymentContract.setXY", "Hello from proxy call args!"},
		"testdata/contracts/execution_tracing/revert_custom_error.sol":      {"CustomError", "Hello from a custom error!"},
		"testdata/contracts/execution_tracing/revert_reasons.sol":           {"RevertingContract was called and reverted."},
		"testdata/contracts/execution_tracing/self_destruct.sol":            {"[selfdestruct]", "[panic: assertion failed]"},
	}
	for filePath, expectedTraceMessages := range expectedMessagesPerTest {
		runFuzzerTest(t, &fuzzerSolcFileTest{
			filePath: filePath,
			configUpdates: func(config *config.ProjectConfig) {
				config.Fuzzing.TargetContracts = []string{"TestContract"}
				config.Fuzzing.Testing.PropertyTesting.Enabled = false
				config.Fuzzing.Testing.OptimizationTesting.Enabled = false
				config.Slither.UseSlither = false
			},
			method: func(f *fuzzerTestContext) {
				// Start the fuzzer
				err := f.fuzzer.Start()
				assert.NoError(t, err)

				// Check for failed assertion tests.
				failedTestCase := f.fuzzer.TestCasesWithStatus(TestCaseStatusFailed)
				assert.NotEmpty(t, failedTestCase, "expected to have failed test cases")

				// Obtain our first failed test case, get the message, and verify it contains our assertion failed.
				failingSequence := *failedTestCase[0].CallSequence()
				assert.NotEmpty(t, failingSequence, "expected to have calls in the call sequence failing an assertion test")

				// Obtain the last call
				lastCall := failingSequence[len(failingSequence)-1]
				assert.NotNilf(t, lastCall.ExecutionTrace, "expected to have an execution trace attached to call sequence for this test")

				// Get the execution trace message
				executionTraceMsg := lastCall.ExecutionTrace.Log().String()

				// Verify it contains all expected strings
				for _, expectedTraceMessage := range expectedTraceMessages {
					assert.Contains(t, executionTraceMsg, expectedTraceMessage)
				}
			},
		})
	}
}

// TestLabelCheatCode tests the vm.label cheatcode.
func TestLabelCheatCode(t *testing.T) {
	// These are the expected messages in the execution trace
	expectedTraceMessages := []string{
		"ProxyContract.testVMLabel()()",
		"addr=ProxyContract [0xA647ff3c36cFab592509E13860ab8c4F28781a66]",
		"sender=MySender [0x10000]",
		"ProxyContract -> ImplementationContract.emitEvent(address)(ProxyContract [0xA647ff3c36cFab592509E13860ab8c4F28781a66])",
		"code=ImplementationContract [0x54919A19522Ce7c842E25735a9cFEcef1c0a06dA]",
		"[event] TestEvent(RandomAddress [0x20000])",
		"[return (ProxyContract [0xA647ff3c36cFab592509E13860ab8c4F28781a66])]",
	}
	runFuzzerTest(t, &fuzzerSolcFileTest{
		filePath: "testdata/contracts/cheat_codes/utils/label.sol",
		configUpdates: func(config *config.ProjectConfig) {
			config.Fuzzing.TargetContracts = []string{"TestContract"}
			// Only allow for one sender for proper testing of this unit test
			config.Fuzzing.SenderAddresses = []string{"0x10000"}
			config.Fuzzing.Testing.PropertyTesting.Enabled = false
			config.Fuzzing.Testing.OptimizationTesting.Enabled = false
			config.Slither.UseSlither = false
		},
		method: func(f *fuzzerTestContext) {
			// Start the fuzzer
			err := f.fuzzer.Start()
			assert.NoError(t, err)

			// Check for failed assertion tests.
			failedTestCase := f.fuzzer.TestCasesWithStatus(TestCaseStatusFailed)
			assert.NotEmpty(t, failedTestCase, "expected to have failed test cases")

			// Obtain our first failed test case, get the message, and verify it contains our assertion failed.
			failingSequence := *failedTestCase[0].CallSequence()
			assert.NotEmpty(t, failingSequence, "expected to have calls in the call sequence failing an assertion test")

			// Obtain the last call
			lastCall := failingSequence[len(failingSequence)-1]
			assert.NotNilf(t, lastCall.ExecutionTrace, "expected to have an execution trace attached to call sequence for this test")

			// Get the execution trace message
			executionTraceMsg := lastCall.ExecutionTrace.Log().String()

			// Verify it contains all expected strings
			for _, expectedTraceMessage := range expectedTraceMessages {
				assert.Contains(t, executionTraceMsg, expectedTraceMessage)
			}
		},
	})
}

// TestTestingScope runs tests to ensure dynamically deployed contracts are tested when the "test all contracts"
// config option is specified. It also runs the fuzzer without the option enabled to ensure they are not tested.
func TestTestingScope(t *testing.T) {
	for _, testingAllContracts := range []bool{false, true} {
		runFuzzerTest(t, &fuzzerSolcFileTest{
			filePath: "testdata/contracts/deployments/testing_scope.sol",
			configUpdates: func(config *config.ProjectConfig) {
				config.Fuzzing.TargetContracts = []string{"TestContract"}
				config.Fuzzing.TestLimit = 1_000 // this test should expose a failure quickly.
				config.Fuzzing.Testing.TestAllContracts = testingAllContracts
				config.Fuzzing.Testing.StopOnFailedTest = false
				config.Fuzzing.Testing.OptimizationTesting.Enabled = false
				config.Slither.UseSlither = false
			},
			method: func(f *fuzzerTestContext) {
				// Start the fuzzer
				err := f.fuzzer.Start()
				assert.NoError(t, err)

				// Define our expected failure count
				var expectedFailureCount int
				if testingAllContracts {
					expectedFailureCount = 4
				} else {
					expectedFailureCount = 2
				}

				// Check for any failed tests and verify coverage was captured
				assert.EqualValues(t, len(f.fuzzer.TestCasesWithStatus(TestCaseStatusFailed)), expectedFailureCount)
			},
		})
	}
}

// TestDeploymentsWithArgs runs tests to ensure contracts deployed with config provided constructor arguments are
// deployed as expected. It expects all properties should fail (indicating values provided were set accordingly).
func TestDeploymentsWithArgs(t *testing.T) {
	// This contract deploys a contract with specific constructor arguments. Property tests will fail if they are
	// set correctly.
	runFuzzerTest(t, &fuzzerSolcFileTest{
		filePath: "testdata/contracts/deployments/deployment_with_args.sol",
		configUpdates: func(config *config.ProjectConfig) {
			config.Fuzzing.TargetContracts = []string{"DeploymentWithArgs", "Dependent"}
			config.Fuzzing.ConstructorArgs = map[string]map[string]any{
				"DeploymentWithArgs": {
					"_x": "123456789",
					"_y": "0x5465",
					"_z": map[string]any{
						"a": "0x4d2",
						"b": "0x54657374206465706c6f796d656e74207769746820617267756d656e7473",
					},
				},
				"Dependent": {
					"_deployed": "DeployedContract:DeploymentWithArgs",
				},
			}
			config.Fuzzing.Testing.StopOnFailedTest = false
			config.Fuzzing.TestLimit = 500 // this test should expose a failure quickly.
			config.Fuzzing.Testing.AssertionTesting.Enabled = false
			config.Fuzzing.Testing.OptimizationTesting.Enabled = false
			config.Slither.UseSlither = false
		},
		method: func(f *fuzzerTestContext) {
			// Start the fuzzer
			err := f.fuzzer.Start()
			assert.NoError(t, err)

			// Check to see if there are any failures
			assert.EqualValues(t, len(f.fuzzer.TestCasesWithStatus(TestCaseStatusFailed)), 4)
		},
	})
}

// TestValueGenerationGenerateAllTypes runs a test to ensure various types of fuzzer inputs can be generated.
func TestValueGenerationGenerateAllTypes(t *testing.T) {
	runFuzzerTest(t, &fuzzerSolcFileTest{
		filePath: "testdata/contracts/value_generation/generate_all_types.sol",
		configUpdates: func(config *config.ProjectConfig) {
			config.Fuzzing.TargetContracts = []string{"GenerateAllTypes"}
			config.Fuzzing.TestLimit = 10_000
			config.Fuzzing.Testing.AssertionTesting.Enabled = false
			config.Fuzzing.Testing.OptimizationTesting.Enabled = false
			config.Slither.UseSlither = false
		},
		method: func(f *fuzzerTestContext) {
			// Start the fuzzer
			err := f.fuzzer.Start()
			assert.NoError(t, err)

			// Check for any failed tests and verify coverage was captured
			assertFailedTestsExpected(f, false)
			assertCorpusCallSequencesCollected(f, true)
		},
	})
}

// TestValueGenerationSolving runs a series of tests to test the value generator can solve expected problems.
func TestValueGenerationSolving(t *testing.T) {
	filePaths := []string{
		"testdata/contracts/value_generation/match_addr_contract.sol",
		"testdata/contracts/value_generation/match_addr_exact.sol",
		"testdata/contracts/value_generation/match_addr_sender.sol",
		"testdata/contracts/value_generation/match_string_exact.sol",
		"testdata/contracts/value_generation/match_structs_xy.sol",
		"testdata/contracts/value_generation/match_ints_xy.sol",
		"testdata/contracts/value_generation/match_uints_xy.sol",
		"testdata/contracts/value_generation/match_payable_xy.sol",
	}
	for _, filePath := range filePaths {
		runFuzzerTest(t, &fuzzerSolcFileTest{
			filePath: filePath,
			configUpdates: func(config *config.ProjectConfig) {
				config.Fuzzing.TargetContracts = []string{"TestContract"}
				config.Fuzzing.Testing.AssertionTesting.Enabled = false
				config.Fuzzing.Testing.OptimizationTesting.Enabled = false
				config.Slither.UseSlither = true
			},
			method: func(f *fuzzerTestContext) {
				// Start the fuzzer
				err := f.fuzzer.Start()
				assert.NoError(t, err)

				// Check for any failed tests and verify coverage was captured
				assertFailedTestsExpected(f, true)
				assertCorpusCallSequencesCollected(f, true)
			},
		})
	}
}

// TestASTValueExtraction runs a test to ensure appropriate AST values can be mined out of a compiled source's AST.
func TestASTValueExtraction(t *testing.T) {
	// Define our expected values to be mined.
	expectedAddresses := []common.Address{
		common.HexToAddress("0x7109709ECfa91a80626fF3989D68f67F5b1DD12D"),
		common.HexToAddress("0x1234567890123456789012345678901234567890"),
	}
	expectedIntegers := []string{
		// Unsigned integer tests
		"111",                 // no denomination
		"1",                   // 1 wei (base unit)
		"2000000000",          // 2 gwei
		"5000000000000000000", // 5 ether
		"6",                   // 6 seconds (base unit)
		"420",                 // 7 minutes
		"28800",               // 8 hours
		"777600",              // 9 days
		"6048000",             // 10 weeks

		// Signed integer tests
		"-111",                 // no denomination
		"-1",                   // 1 wei (base unit)
		"-2000000000",          // 2 gwei
		"-5000000000000000000", // 5 ether
		"-6",                   // 6 seconds (base unit)
		"-420",                 // 7 minutes
		"-28800",               // 8 hours
		"-777600",              // 9 days
		"-6048000",             // 10 weeks
	}
	expectedStrings := []string{
		"testString",
		"testString2",
	}
	expectedByteSequences := make([][]byte, 0) // no tests yet

	// Run the fuzzer test
	runFuzzerTest(t, &fuzzerSolcFileTest{
		filePath: "testdata/contracts/value_generation/ast_value_extraction.sol",
		configUpdates: func(config *config.ProjectConfig) {
			config.Fuzzing.TestLimit = 1 // stop immediately to simply see what values were mined.
			config.Fuzzing.Testing.PropertyTesting.Enabled = false
			config.Fuzzing.Testing.OptimizationTesting.Enabled = false
			config.Fuzzing.TargetContracts = []string{"TestContract"}
			config.Slither.UseSlither = false
		},
		method: func(f *fuzzerTestContext) {
			// Start the fuzzer
			err := f.fuzzer.Start()
			assert.NoError(t, err)

			// Verify all of our expected values exist
			valueSet := f.fuzzer.BaseValueSet()
			for _, expectedAddr := range expectedAddresses {
				assert.True(t, valueSet.ContainsAddress(expectedAddr), "Value set did not contain expected address: %v", expectedAddr.String())
			}
			for _, expectedIntegerStr := range expectedIntegers {
				expectedInteger, ok := new(big.Int).SetString(expectedIntegerStr, 10)
				assert.True(t, ok, "Could not parse provided expected integer string in test: \"%v\"", expectedIntegerStr)
				assert.True(t, valueSet.ContainsInteger(expectedInteger), "Value set did not contain expected integer: %v", expectedInteger.String())
			}
			for _, expectedString := range expectedStrings {
				assert.True(t, valueSet.ContainsString(expectedString), "Value set did not contain expected string: \"%v\"", expectedString)
			}
			for _, expectedByteSequence := range expectedByteSequences {
				assert.True(t, valueSet.ContainsBytes(expectedByteSequence), "Value set did not contain expected bytes: \"%v\"", hex.EncodeToString(expectedByteSequence))
			}
		},
	})
}

// TestVMCorrectness runs tests to ensure block properties are reported consistently within the EVM, as it's configured
// by the chain.TestChain.
func TestVMCorrectness(t *testing.T) {
	// Test block numbers work as expected.
	runFuzzerTest(t, &fuzzerSolcFileTest{
		filePath: "testdata/contracts/vm_tests/block_number_increasing.sol",
		configUpdates: func(config *config.ProjectConfig) {
			config.Fuzzing.TargetContracts = []string{"TestContract"}
			config.Fuzzing.MaxBlockTimestampDelay = 1 // this contract require calls every block
			config.Fuzzing.MaxBlockNumberDelay = 1    // this contract require calls every block
			config.Fuzzing.Testing.AssertionTesting.Enabled = false
			config.Fuzzing.Testing.OptimizationTesting.Enabled = false
			config.Slither.UseSlither = false
		},
		method: func(f *fuzzerTestContext) {
			// Start the fuzzer
			err := f.fuzzer.Start()
			assert.NoError(t, err)

			// Check for any failed tests and verify coverage was captured
			assertFailedTestsExpected(f, true)
			assertCorpusCallSequencesCollected(f, true)
		},
	})

	// Test timestamps behave as expected.
	runFuzzerTest(t, &fuzzerSolcFileTest{
		filePath: "testdata/contracts/vm_tests/block_number_increasing.sol",
		configUpdates: func(config *config.ProjectConfig) {
			config.Fuzzing.TargetContracts = []string{"TestContract"}
			config.Fuzzing.MaxBlockTimestampDelay = 1 // this contract require calls every block
			config.Fuzzing.MaxBlockNumberDelay = 1    // this contract require calls every block
			config.Slither.UseSlither = false
		},
		method: func(f *fuzzerTestContext) {
			// Start the fuzzer
			err := f.fuzzer.Start()
			assert.NoError(t, err)

			// Check for any failed tests and verify coverage was captured
			assertFailedTestsExpected(f, true)
			assertCorpusCallSequencesCollected(f, true)
		},
	})

	// Test block hashes are reported consistently.
	runFuzzerTest(t, &fuzzerSolcFileTest{
		filePath: "testdata/contracts/vm_tests/block_hash_store_check.sol",
		configUpdates: func(config *config.ProjectConfig) {
			config.Fuzzing.TargetContracts = []string{"TestContract"}
			config.Fuzzing.TestLimit = 1_000          // this test should expose a failure quickly.
			config.Fuzzing.MaxBlockTimestampDelay = 1 // this contract require calls every block
			config.Fuzzing.MaxBlockNumberDelay = 1    // this contract require calls every block
			config.Slither.UseSlither = false
		},
		method: func(f *fuzzerTestContext) {
			// Start the fuzzer
			err := f.fuzzer.Start()
			assert.NoError(t, err)

			// Check for any failed tests and verify coverage was captured
			assertFailedTestsExpected(f, false)
			assertCorpusCallSequencesCollected(f, true)
		},
	})
}

// TestCorpusReplayability will test whether the corpus, when replayed, will end up with the same coverage.
// Additionally, check if the second run is solved with sequences executed being less or equal to the total corpus
// call sequences. This should occur as the corpus call sequences should be executed unmodified first (including
// the sequence which previously failed the on-chain test), prior to generating any new fuzzed sequences.
func TestCorpusReplayability(t *testing.T) {
	runFuzzerTest(t, &fuzzerSolcFileTest{
		filePath: "testdata/contracts/value_generation/match_uints_xy.sol",
		configUpdates: func(config *config.ProjectConfig) {
			config.Fuzzing.TargetContracts = []string{"TestContract"}
			config.Fuzzing.CorpusDirectory = "corpus"
			config.Fuzzing.Testing.AssertionTesting.Enabled = false
			config.Fuzzing.Testing.OptimizationTesting.Enabled = false
			config.Slither.UseSlither = true
		},
		method: func(f *fuzzerTestContext) {
			// Setup checks for event emissions
			expectEventEmitted(f, &f.fuzzer.Events.FuzzerStarting)

			// Start the fuzzer
			err := f.fuzzer.Start()
			assert.NoError(t, err)

			// Make sure we have some coverage
			assertCorpusCallSequencesCollected(f, true)

			// Cache current coverage maps
			originalCoverage := f.fuzzer.corpus.CoverageMaps()
			originalTotalCallSequences, originalTotalTestResults := f.fuzzer.corpus.CallSequenceEntryCount()
			originalCorpusSequenceCount := originalTotalCallSequences + originalTotalTestResults

			// Next, set the fuzzer worker count to one, this allows us to count the call sequences executed before
			// solving a problem. We will verify the problem is solved with less or equal sequences tested, than
			// corpus call sequence items (as the failing test corpus items should be replayed by the call sequence
			// generator prior to it generating any new sequences).
			f.fuzzer.config.Fuzzing.Workers = 1
			err = f.fuzzer.Start()
			assert.NoError(t, err)

			// Check to see if we have some coverage
			assertCorpusCallSequencesCollected(f, true)
			newCoverage := f.fuzzer.corpus.CoverageMaps()

			// Check to see if original and new coverage are the same (disregarding hit count)
			covIncreased, err := originalCoverage.Update(newCoverage)
			assert.False(t, covIncreased)
			assert.NoError(t, err)

			covIncreased, err = newCoverage.Update(originalCoverage)
			assert.False(t, covIncreased)
			assert.NoError(t, err)

			// Verify that the fuzzer finished after fewer sequences than there are in the corpus
			assert.LessOrEqual(t, f.fuzzer.metrics.SequencesTested().Uint64(), uint64(originalCorpusSequenceCount))
		},
	})
}

// TestDeploymentOrderWithCoverage will ensure that changing the order of deployment for the target contracts does not
// lead to the same coverage. This is also proof that changing the order changes the addresses of the contracts leading
// to the coverage not being useful.
func TestDeploymentOrderWithCoverage(t *testing.T) {
	runFuzzerTest(t, &fuzzerSolcFileTest{
		filePath: "testdata/contracts/deployments/deployment_order.sol",
		configUpdates: func(config *config.ProjectConfig) {
			config.Fuzzing.TargetContracts = []string{"InheritedFirstContract", "InheritedSecondContract"}
			config.Fuzzing.Testing.AssertionTesting.Enabled = false
			config.Fuzzing.Testing.OptimizationTesting.Enabled = false
			config.Slither.UseSlither = true
		},
		method: func(f *fuzzerTestContext) {
			// Setup checks for event emissions
			expectEventEmitted(f, &f.fuzzer.Events.FuzzerStarting)

			// Start the fuzzer
			err := f.fuzzer.Start()
			assert.NoError(t, err)

			// Make sure we have some coverage
			assertCorpusCallSequencesCollected(f, true)

			// Cache current coverage maps
			originalCoverage := f.fuzzer.corpus.CoverageMaps()

			// Subscribe to the event and stop the fuzzer
			f.fuzzer.Events.FuzzerStarting.Subscribe(func(event FuzzerStartingEvent) error {
				// Simply stop the fuzzer
				event.Fuzzer.Stop()
				return nil
			})

			// Update the order of target contracts
			f.fuzzer.config.Fuzzing.TargetContracts = []string{"InheritedSecondContract", "InheritedFirstContract"}

			// Note that the fuzzer won't spin up any workers or fuzz anything. We just want to test that the coverage
			// maps don't populate due to deployment order changes
			err = f.fuzzer.Start()
			assert.NoError(t, err)

			// Check to see if original and new coverage are the same
			newCoverage := f.fuzzer.corpus.CoverageMaps()
			assert.False(t, originalCoverage.Equal(newCoverage))
		},
	})
}

// TestTargetingFuncSignatures tests whether functions will be correctly whitelisted for testing
func TestTargetingFuncSignatures(t *testing.T) {
	targets := []string{"TestContract.f(), TestContract.g()"}
	runFuzzerTest(t, &fuzzerSolcFileTest{
		filePath: "testdata/contracts/filtering/target_and_exclude.sol",
		configUpdates: func(config *config.ProjectConfig) {
			config.Fuzzing.TargetContracts = []string{"TestContract"}
			config.Fuzzing.Testing.TargetFunctionSignatures = targets
			config.Slither.UseSlither = false
		},
		method: func(f *fuzzerTestContext) {
			for _, contract := range f.fuzzer.ContractDefinitions() {
				// The targets should be the only functions tested, excluding h and i
				reflect.DeepEqual(contract.AssertionTestMethods, targets)

				// ALL properties and optimizations should be tested
				reflect.DeepEqual(contract.PropertyTestMethods, []string{"TestContract.property_a()"})
				reflect.DeepEqual(contract.OptimizationTestMethods, []string{"TestContract.optimize_b()"})
			}
		}})
}

// TestExcludeFunctionSignatures tests whether functions will be blacklisted/excluded for testing
func TestExcludeFunctionSignatures(t *testing.T) {
	excluded := []string{"TestContract.f(), TestContract.g()"}
	runFuzzerTest(t, &fuzzerSolcFileTest{
		filePath: "testdata/contracts/filtering/target_and_exclude.sol",
		configUpdates: func(config *config.ProjectConfig) {
			config.Fuzzing.TargetContracts = []string{"TestContract"}
			config.Fuzzing.Testing.ExcludeFunctionSignatures = excluded
			config.Slither.UseSlither = false
		},
		method: func(f *fuzzerTestContext) {
			for _, contract := range f.fuzzer.ContractDefinitions() {
				// Only h and i should be test since f and g are excluded
				reflect.DeepEqual(contract.AssertionTestMethods, []string{"TestContract.h()", "TestContract.i()"})

				// ALL properties and optimizations should be tested
				reflect.DeepEqual(contract.PropertyTestMethods, []string{"TestContract.property_a()"})
				reflect.DeepEqual(contract.OptimizationTestMethods, []string{"TestContract.optimize_b()"})
			}
		}})
}

// TestVerbosityLevels tests that the verbosity configuration is properly applied
// and affects the execution traces appropriately
func TestVerbosityLevels(t *testing.T) {
	// Map to store trace messages for each verbosity level
	executedTraceMessages := map[int][]string{
		0: { // Verbose level - should only contain top-level calls
			"[call] TestContract.setYValue(uint256)",
			"[event] settingUpY",
		},
		1: { // VeryVerbose level - should contain nested calls
			"[call] TestContract.setYValue(uint256)",
			"[event] settingUpY",
			"[call] HelperContract.setY(uint256)",
			"[event] setUpY",
			"[return (true)]",
		},
		2: { // VeryVeryVerbose level - should contain all calls with full detail
			"[call] TestContract.setXValue(uint256)",
			"[call] HelperContract.setX(uint256)",
			"[event] setUpX",
			"[return (true)]",
			"[return ()]",
			"[call] TestContract.setYValue(uint256)",
			"[event] settingUpY",
			"[call] HelperContract.setY(uint256)",
			"[event] setUpY",
			"[return (true)]",
		},
	}
	verbosityTests := []config.VerbosityLevel{config.Verbose, config.VeryVerbose, config.VeryVeryVerbose}
	// Test each verbosity level
	for verbosityLevel := range verbosityTests {
		runFuzzerTest(t, &fuzzerSolcFileTest{
			filePath: "testdata/contracts/execution_tracing/verbosity_levels.sol",
			configUpdates: func(projectConfig *config.ProjectConfig) {
				projectConfig.Fuzzing.TargetContracts = []string{"TestContract", "HelperContract"}
				projectConfig.Fuzzing.Testing.AssertionTesting.Enabled = true
				projectConfig.Fuzzing.Testing.PropertyTesting.Enabled = false
				projectConfig.Fuzzing.Testing.OptimizationTesting.Enabled = false
				projectConfig.Slither.UseSlither = false
				// Start with a default verbosity
				projectConfig.Fuzzing.Testing.Verbosity = config.VerbosityLevel(verbosityLevel)
			},
			method: func(f *fuzzerTestContext) {

				// Start the fuzzer
				err := f.fuzzer.Start()
				assert.NoError(t, err)

				// Check for failed assertion tests.
				failedTestCase := f.fuzzer.TestCasesWithStatus(TestCaseStatusFailed)
				assert.NotEmpty(t, failedTestCase, "expected to have failed test cases")

				// Obtain our first failed test case, get the message, and verify it contains our assertion failed.
				failingSequence := *failedTestCase[0].CallSequence()
				assert.NotEmpty(t, failingSequence, "expected to have calls in the call sequence failing an assertion test")

				// Test for verbosity levels Verbose and VeryVerbose
				if verbosityLevel <= int(config.VeryVerbose) {
					for _, call := range failingSequence[:len(failingSequence)-1] {
						assert.Empty(t, call.ExecutionTrace)
					}
					// Obtain the last call
					lastCall := failingSequence[len(failingSequence)-1]
					assert.NotNilf(t, lastCall.ExecutionTrace, "expected to have an execution trace attached to call sequence for this test")

					// Get the execution trace message
					executionTraceMsg := lastCall.ExecutionTrace.Log().String()
					// Verify it contains all expected strings
					for _, expectedTraceMessage := range executedTraceMessages[verbosityLevel] {
						assert.Contains(t, executionTraceMsg, expectedTraceMessage)
					}
				} else { // Test for Verbosity Level VeryVeryVerbose
					executionTraceMsg := ""
					for _, sequence := range failingSequence {
						executionTraceMsg = executionTraceMsg + sequence.ExecutionTrace.Log().String()
					}
					// Verify it contains all expected strings
					for _, expectedTraceMessage := range executedTraceMessages[verbosityLevel] {
						assert.Contains(t, executionTraceMsg, expectedTraceMessage)
					}
				}
			},
		})
	}
}<|MERGE_RESOLUTION|>--- conflicted
+++ resolved
@@ -111,7 +111,7 @@
 // TestAssertionMode runs tests to ensure that assertion testing behaves as expected.
 func TestAssertionMode(t *testing.T) {
 	filePaths := []string{
-		/*"testdata/contracts/assertions/assert_immediate.sol",
+		"testdata/contracts/assertions/assert_immediate.sol",
 		"testdata/contracts/assertions/assert_even_number.sol",
 		"testdata/contracts/assertions/assert_arithmetic_underflow.sol",
 		"testdata/contracts/assertions/assert_divide_by_zero.sol",
@@ -120,7 +120,7 @@
 		"testdata/contracts/assertions/assert_pop_empty_array.sol",
 		"testdata/contracts/assertions/assert_outofbounds_array_access.sol",
 		"testdata/contracts/assertions/assert_allocate_too_much_memory.sol",
-		"testdata/contracts/assertions/assert_call_uninitialized_variable.sol",*/
+		"testdata/contracts/assertions/assert_call_uninitialized_variable.sol",
 		"testdata/contracts/assertions/assert_constant_method.sol",
 	}
 	for _, filePath := range filePaths {
@@ -189,7 +189,6 @@
 			config.Fuzzing.TestLimit = 500
 			config.Fuzzing.Testing.PropertyTesting.Enabled = false
 			config.Fuzzing.Testing.OptimizationTesting.Enabled = false
-			config.Fuzzing.RevertReporterEnabled = true
 			config.Slither.UseSlither = false
 		},
 		method: func(f *fuzzerTestContext) {
@@ -378,6 +377,7 @@
 				config.Fuzzing.TestLimit = 10000
 				config.Fuzzing.Testing.PropertyTesting.Enabled = false
 				config.Fuzzing.Testing.OptimizationTesting.Enabled = false
+				config.Slither.UseSlither = false
 			},
 			method: func(f *fuzzerTestContext) {
 				// Start the fuzzer
@@ -511,35 +511,7 @@
 	})
 }
 
-<<<<<<< HEAD
-// TestDeploymentsWithPayableConstructor runs a test to ensure that we can send ether to payable constructors
-func TestRevertReasonReporter(t *testing.T) {
-	runFuzzerTest(t, &fuzzerSolcFileTest{
-		filePath: "testdata/contracts/assertions/revert_reporter_test.sol",
-		configUpdates: func(config *config.ProjectConfig) {
-			config.Fuzzing.TargetContracts = []string{"TestContract"}
-			config.Fuzzing.TargetContractsBalances = []*big.Int{big.NewInt(0), big.NewInt(1e18)}
-			config.Fuzzing.TestLimit = 1 // this should happen immediately
-			config.Fuzzing.Testing.AssertionTesting.Enabled = false
-			config.Fuzzing.Testing.OptimizationTesting.Enabled = false
-			config.Slither.UseSlither = false
-		},
-		method: func(f *fuzzerTestContext) {
-			// Start the fuzzer
-			err := f.fuzzer.Start()
-			assert.NoError(t, err)
-
-			// Check for any failed tests and verify coverage was captured
-			assertFailedTestsExpected(f, false)
-			assertCorpusCallSequencesCollected(f, true)
-		},
-	})
-}
-
-// TestDeploymentsWithPayableConstructor runs a test to ensure that we can send ether to payable constructors
-=======
 // TestDeploymentsWithPayableConstructors runs a test to ensure that we can send ether to payable constructors
->>>>>>> e42c46d1
 func TestDeploymentsWithPayableConstructors(t *testing.T) {
 	runFuzzerTest(t, &fuzzerSolcFileTest{
 		filePath: "testdata/contracts/deployments/deploy_payable_constructors.sol",
@@ -946,7 +918,6 @@
 			config.Fuzzing.TargetContracts = []string{"TestContract"}
 			config.Fuzzing.MaxBlockTimestampDelay = 1 // this contract require calls every block
 			config.Fuzzing.MaxBlockNumberDelay = 1    // this contract require calls every block
-			config.Slither.UseSlither = false
 		},
 		method: func(f *fuzzerTestContext) {
 			// Start the fuzzer
@@ -993,7 +964,7 @@
 			config.Fuzzing.CorpusDirectory = "corpus"
 			config.Fuzzing.Testing.AssertionTesting.Enabled = false
 			config.Fuzzing.Testing.OptimizationTesting.Enabled = false
-			config.Slither.UseSlither = true
+			config.Slither.UseSlither = false
 		},
 		method: func(f *fuzzerTestContext) {
 			// Setup checks for event emissions
