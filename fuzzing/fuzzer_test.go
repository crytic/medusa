package fuzzing

import (
	"fmt"
	"github.com/stretchr/testify/assert"
	"github.com/trailofbits/medusa/compilation"
	"github.com/trailofbits/medusa/compilation/platforms"
	"github.com/trailofbits/medusa/fuzzing/config"
	"github.com/trailofbits/medusa/utils/test_utils"
	"strconv"
	"testing"
)

// getFuzzConfigDefault obtains the default configuration for tests.
func getFuzzConfigDefault() *config.FuzzingConfig {
	return &config.FuzzingConfig{
		Workers:                  10,
		WorkerDatabaseEntryLimit: 10000,
		Timeout:                  30,
		TestLimit:                0,
		MaxTxSequenceLength:      100,
		SenderAddresses: []string{
			"0x1111111111111111111111111111111111111111",
			"0x2222222222222222222222222222222222222222",
			"0x3333333333333333333333333333333333333333",
		},
		DeployerAddress: "0x1111111111111111111111111111111111111111",
		Testing: config.TestingConfig{
			StopOnFailedTest: true,
			AssertionTesting: config.AssertionTestingConfig{
				Enabled:         false,
				TestViewMethods: false,
			},
			PropertyTesting: config.PropertyTestConfig{
				Enabled: true,
				TestPrefixes: []string{
					"fuzz_",
				},
			},
		},
		Coverage: true,
	}
}

// getFuzzConfigCantSolveShortTime obtains a configuration for tests which we expect to run for a few seconds without
// triggering an error.
func getFuzzConfigCantSolveShortTime() *config.FuzzingConfig {
	config := getFuzzConfigDefault()
	config.Timeout = 10
	config.TestLimit = 10000
	return config
}

// FuzzSolcTarget copies a given solidity file to a temporary test directory, compiles it, and runs the fuzzer
// against it. It asserts that the fuzzer should find a result prior to timeout/cancellation.
func testFuzzSolcTarget(t *testing.T, solidityFile string, fuzzingConfig *config.FuzzingConfig, expectFailure bool) {
	// Print a status message
	fmt.Printf("##############################################################\n")
	fmt.Printf("Fuzzing '%s'...\n", solidityFile)
	fmt.Printf("##############################################################\n")

	// Copy our target file to our test directory
	testContractPath := test_utils.CopyToTestDirectory(t, solidityFile)

<<<<<<< HEAD
	test_utils.ExecuteInDirectory(t, testContractPath, func() {
		// Create a default solc platform config
		solcPlatformConfig := platforms.NewSolcCompilationConfig(testContractPath)

		// Wrap the platform config in a compilation config
		compilationConfig, err := compilation.GetCompilationConfigFromPlatformConfig(solcPlatformConfig)
		assert.Nil(t, err)

		// Create a project configuration to run the fuzzer with
		projectConfig := &configs.ProjectConfig{
			Accounts: configs.AccountConfig{
				Generate: 5,
			},
			Fuzzing:     *fuzzingConfig,
			Compilation: *compilationConfig,
		}

		// Create a fuzzer instance
		fuzzer, err := NewFuzzer(*projectConfig)
		assert.Nil(t, err)

		// Run the fuzzer against the compilation
		err = fuzzer.Start()
		assert.Nil(t, err)

		// Ensure we captured a failed test.
		if expectFailure {
			assert.True(t, len(fuzzer.Results().GetFailedTests()) > 0, "Fuzz test could not be solved before timeout ("+strconv.Itoa(projectConfig.Fuzzing.Timeout)+" seconds)")
		} else {
			assert.True(t, len(fuzzer.Results().GetFailedTests()) == 0, "Fuzz test found a violated property test when it should not have")
		}
		// If default configuration is used, all test contracts should show some level of coverage
		if fuzzingConfig.Coverage {
			assert.True(t, len(fuzzer.corpus.Entries()) > 0, "No coverage was captured")
		}
	})
=======
	// Create a default solc platform config
	solcPlatformConfig := platforms.NewSolcCompilationConfig(testContractPath)

	// Wrap the platform config in a compilation config
	compilationConfig, err := compilation.NewCompilationConfigFromPlatformConfig(solcPlatformConfig)
	assert.Nil(t, err)

	// Create a project configuration to run the fuzzer with
	projectConfig := &config.ProjectConfig{
		Fuzzing:     *fuzzingConfig,
		Compilation: compilationConfig,
	}

	// Create a fuzzer instance
	fuzzer, err := NewFuzzer(*projectConfig)
	assert.Nil(t, err)

	// Run the fuzzer against the compilation
	err = fuzzer.Start()
	assert.Nil(t, err)

	// Ensure we captured a failed test.
	if expectFailure {
		assert.True(t, len(fuzzer.TestCasesWithStatus(TestCaseStatusFailed)) > 0, "Fuzz test could not be solved before timeout ("+strconv.Itoa(projectConfig.Fuzzing.Timeout)+" seconds)")
	} else {
		assert.True(t, len(fuzzer.TestCasesWithStatus(TestCaseStatusFailed)) == 0, "Fuzz test found a violated property test when it should not have")
	}
>>>>>>> e54b04b5
}

// testFuzzSolcTargets copies the given solidity files to a temporary test directory, compiles them, and runs the fuzzer
// against them. It asserts that the fuzzer should find a result prior to timeout/cancellation for each test.
func testFuzzSolcTargets(t *testing.T, solidityFiles []string, fuzzingConfig *config.FuzzingConfig, expectFailure bool) {
	// For each solidity file, we invoke fuzzing.
	for _, solidityFile := range solidityFiles {
		testFuzzSolcTarget(t, solidityFile, fuzzingConfig, expectFailure)
	}
}

// TestDeploymentInternalLibrary runs a test against internal_library.sol to ensure internal libraries behave correctly.
func TestDeploymentInternalLibrary(t *testing.T) {
	testFuzzSolcTarget(t, "testdata/contracts/deployment_tests/internal_library.sol", getFuzzConfigCantSolveShortTime(), false)
}

// TestFuzzMagicNumbersSimpleXY runs a test against simple_xy.sol to solve specific function input parameters.
func TestFuzzMagicNumbersSimpleXY(t *testing.T) {
	testFuzzSolcTarget(t, "testdata/contracts/magic_numbers/simple_xy.sol", getFuzzConfigDefault(), true)
}

// TestFuzzMagicNumbersSimpleXYPayable runs a test against simple_xy_payable.sol to solve specific payable values.
func TestFuzzMagicNumbersSimpleXYPayable(t *testing.T) {
	testFuzzSolcTarget(t, "testdata/contracts/magic_numbers/simple_xy_payable.sol", getFuzzConfigDefault(), true)
}

// TestFuzzVMBlockNumber runs a test against block_number.sol to ensure block numbers behave correctly in the VM.
func TestFuzzVMBlockNumber(t *testing.T) {
	testFuzzSolcTarget(t, "testdata/contracts/vm_tests/block_number.sol", getFuzzConfigDefault(), true)
}

// TestFuzzVMTimestamp runs a test against block_number.sol to ensure block timestamps behave correctly in the VM.
func TestFuzzVMTimestamp(t *testing.T) {
	testFuzzSolcTarget(t, "testdata/contracts/vm_tests/block_timestamp.sol", getFuzzConfigDefault(), true)
}

// TestFuzzVMBlockHash runs a test against block_hash.sol to ensure block hashes behave correctly in the VM.
func TestFuzzVMBlockHash(t *testing.T) {
	testFuzzSolcTarget(t, "testdata/contracts/vm_tests/block_hash.sol", getFuzzConfigCantSolveShortTime(), false)
}<|MERGE_RESOLUTION|>--- conflicted
+++ resolved
@@ -2,13 +2,14 @@
 
 import (
 	"fmt"
+	"strconv"
+	"testing"
+
 	"github.com/stretchr/testify/assert"
 	"github.com/trailofbits/medusa/compilation"
 	"github.com/trailofbits/medusa/compilation/platforms"
 	"github.com/trailofbits/medusa/fuzzing/config"
 	"github.com/trailofbits/medusa/utils/test_utils"
-	"strconv"
-	"testing"
 )
 
 // getFuzzConfigDefault obtains the default configuration for tests.
@@ -62,44 +63,6 @@
 	// Copy our target file to our test directory
 	testContractPath := test_utils.CopyToTestDirectory(t, solidityFile)
 
-<<<<<<< HEAD
-	test_utils.ExecuteInDirectory(t, testContractPath, func() {
-		// Create a default solc platform config
-		solcPlatformConfig := platforms.NewSolcCompilationConfig(testContractPath)
-
-		// Wrap the platform config in a compilation config
-		compilationConfig, err := compilation.GetCompilationConfigFromPlatformConfig(solcPlatformConfig)
-		assert.Nil(t, err)
-
-		// Create a project configuration to run the fuzzer with
-		projectConfig := &configs.ProjectConfig{
-			Accounts: configs.AccountConfig{
-				Generate: 5,
-			},
-			Fuzzing:     *fuzzingConfig,
-			Compilation: *compilationConfig,
-		}
-
-		// Create a fuzzer instance
-		fuzzer, err := NewFuzzer(*projectConfig)
-		assert.Nil(t, err)
-
-		// Run the fuzzer against the compilation
-		err = fuzzer.Start()
-		assert.Nil(t, err)
-
-		// Ensure we captured a failed test.
-		if expectFailure {
-			assert.True(t, len(fuzzer.Results().GetFailedTests()) > 0, "Fuzz test could not be solved before timeout ("+strconv.Itoa(projectConfig.Fuzzing.Timeout)+" seconds)")
-		} else {
-			assert.True(t, len(fuzzer.Results().GetFailedTests()) == 0, "Fuzz test found a violated property test when it should not have")
-		}
-		// If default configuration is used, all test contracts should show some level of coverage
-		if fuzzingConfig.Coverage {
-			assert.True(t, len(fuzzer.corpus.Entries()) > 0, "No coverage was captured")
-		}
-	})
-=======
 	// Create a default solc platform config
 	solcPlatformConfig := platforms.NewSolcCompilationConfig(testContractPath)
 
@@ -127,7 +90,10 @@
 	} else {
 		assert.True(t, len(fuzzer.TestCasesWithStatus(TestCaseStatusFailed)) == 0, "Fuzz test found a violated property test when it should not have")
 	}
->>>>>>> e54b04b5
+	// If default configuration is used, all test contracts should show some level of coverage
+	if fuzzingConfig.Coverage {
+		assert.True(t, len(fuzzer.corpus.Entries()) > 0, "No coverage was captured")
+	}
 }
 
 // testFuzzSolcTargets copies the given solidity files to a temporary test directory, compiles them, and runs the fuzzer
