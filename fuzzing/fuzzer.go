package fuzzing

import (
	"context"
	"fmt"
	"math/big"
	"math/rand"
	"os"
	"path/filepath"
	"runtime"
	"sort"
	"strconv"
	"strings"
	"sync"
	"time"

	"github.com/crytic/medusa/fuzzing/coverage"
	"github.com/crytic/medusa/logging"
	"github.com/crytic/medusa/logging/colors"
	"github.com/rs/zerolog"

	"github.com/crytic/medusa/fuzzing/calls"
	"github.com/crytic/medusa/utils/randomutils"
	"github.com/ethereum/go-ethereum/core/types"

	"github.com/crytic/medusa/chain"
	compilationTypes "github.com/crytic/medusa/compilation/types"
	"github.com/crytic/medusa/fuzzing/config"
	fuzzerTypes "github.com/crytic/medusa/fuzzing/contracts"
	"github.com/crytic/medusa/fuzzing/corpus"
	"github.com/crytic/medusa/fuzzing/valuegeneration"
	"github.com/crytic/medusa/utils"
	"github.com/ethereum/go-ethereum/accounts/abi"
	"github.com/ethereum/go-ethereum/common"
	"github.com/ethereum/go-ethereum/core"
	"golang.org/x/exp/slices"
)

// Fuzzer represents an Ethereum smart contract fuzzing provider.
type Fuzzer struct {
	// ctx describes the context for the fuzzing run, used to cancel running operations.
	ctx context.Context
	// ctxCancelFunc describes a function which can be used to cancel the fuzzing operations ctx tracks.
	ctxCancelFunc context.CancelFunc

	// config describes the project configuration which the fuzzing is targeting.
	config config.ProjectConfig
	// senders describes a set of account addresses used to send state changing calls in fuzzing campaigns.
	senders []common.Address
	// deployer describes an account address used to deploy contracts in fuzzing campaigns.
	deployer common.Address

	// compilations describes all compilations added as targets.
	compilations []compilationTypes.Compilation
	// contractDefinitions defines targets to be fuzzed once their deployment is detected. They are derived from
	// compilations.
	contractDefinitions fuzzerTypes.Contracts
	// baseValueSet represents a valuegeneration.ValueSet containing input values for our fuzz tests.
	baseValueSet *valuegeneration.ValueSet

	// workers represents the work threads created by this Fuzzer when Start invokes a fuzz operation.
	workers []*FuzzerWorker
	// metrics represents the metrics for the fuzzing campaign.
	metrics *FuzzerMetrics
	// corpus stores a list of transaction sequences that can be used for coverage-guided fuzzing
	corpus *corpus.Corpus

	// randomProvider describes the provider used to generate random values in the Fuzzer. All other random providers
	// used by the Fuzzer's subcomponents are derived from this one.
	randomProvider *rand.Rand

	// testCases contains every TestCase registered with the Fuzzer.
	testCases []TestCase
	// testCasesLock provides thread-synchronization to avoid race conditions when accessing or updating test cases.
	testCasesLock sync.Mutex
	// testCasesFinished describes test cases already reported as having been finalized.
	testCasesFinished map[string]TestCase

	// Events describes the event system for the Fuzzer.
	Events FuzzerEvents

	// Hooks describes the replaceable functions used by the Fuzzer.
	Hooks FuzzerHooks

	// logger describes the Fuzzer's log object that can be used to log important events
	logger *logging.Logger
}

// NewFuzzer returns an instance of a new Fuzzer provided a project configuration, or an error if one is encountered
// while initializing the code.
func NewFuzzer(config config.ProjectConfig) (*Fuzzer, error) {
<<<<<<< HEAD
	// Create the global logger and add stdout as an unstructured, colored output stream
	// Note that we are not using the project config's log level because we have not validated it yet
	logging.GlobalLogger = logging.NewLogger(zerolog.InfoLevel)
	logging.GlobalLogger.AddWriter(os.Stdout, logging.UNSTRUCTURED, true)
=======
	// Disable colors if requested
	if config.Logging.NoColor {
		colors.DisableColor()
	}
	// Create the global logger and add stdout as an unstructured output stream
	logging.GlobalLogger = logging.NewLogger(config.Logging.Level)
	logging.GlobalLogger.AddWriter(os.Stdout, logging.UNSTRUCTURED, !config.Logging.NoColor)
>>>>>>> e471c524

	// If the log directory is a non-empty string, create a file for unstructured, un-colorized file logging
	if config.Logging.LogDirectory != "" {
		// Filename will be the "log-current_unix_timestamp.log"
		filename := "log-" + strconv.FormatInt(time.Now().Unix(), 10) + ".log"
		// Create the file
		file, err := utils.CreateFile(config.Logging.LogDirectory, filename)
		if err != nil {
			logging.GlobalLogger.Error("Failed to create log file", err)
			return nil, err
		}
		logging.GlobalLogger.AddWriter(file, logging.UNSTRUCTURED, false)
	}

	// Validate our provided config
	err := config.Validate()
	if err != nil {
		logging.GlobalLogger.Error("Invalid configuration", err)
		return nil, err
	}

	// Update the log level of the global logger now
	logging.GlobalLogger.SetLevel(config.Logging.Level)

	// Get the fuzzer's custom sub-logger
	logger := logging.GlobalLogger.NewSubLogger("module", "fuzzer")

	// Parse the senders addresses from our account config.
	senders, err := utils.HexStringsToAddresses(config.Fuzzing.SenderAddresses)
	if err != nil {
		logger.Error("Invalid sender address(es)", err)
		return nil, err
	}

	// Parse the deployer address from our account config
	deployer, err := utils.HexStringToAddress(config.Fuzzing.DeployerAddress)
	if err != nil {
		logger.Error("Invalid deployer address", err)
		return nil, err
	}

	// Create and return our fuzzing instance.
	fuzzer := &Fuzzer{
		config:              config,
		senders:             senders,
		deployer:            deployer,
		baseValueSet:        valuegeneration.NewValueSet(),
		contractDefinitions: make(fuzzerTypes.Contracts, 0),
		testCases:           make([]TestCase, 0),
		testCasesFinished:   make(map[string]TestCase),
		Hooks: FuzzerHooks{
			NewCallSequenceGeneratorConfigFunc: defaultCallSequenceGeneratorConfigFunc,
			NewShrinkingValueMutatorFunc:       defaultShrinkingValueMutatorFunc,
			ChainSetupFunc:                     chainSetupFromCompilations,
			CallSequenceTestFuncs:              make([]CallSequenceTestFunc, 0),
		},
		logger: logger,
	}

	// Add our sender and deployer addresses to the base value set for the value generator, so they will be used as
	// address arguments in fuzzing campaigns.
	fuzzer.baseValueSet.AddAddress(fuzzer.deployer)
	for _, sender := range fuzzer.senders {
		fuzzer.baseValueSet.AddAddress(sender)
	}

	// If we have a compilation config
	if fuzzer.config.Compilation != nil {
		// Compile the targets specified in the compilation config
		fuzzer.logger.Info("Compiling targets with ", colors.Bold, fuzzer.config.Compilation.Platform, colors.Reset)
		compilations, _, err := (*fuzzer.config.Compilation).Compile()
		if err != nil {
			fuzzer.logger.Error("Failed to compile target", err)
			return nil, err
		}

		// Add our compilation targets
		fuzzer.AddCompilationTargets(compilations)
	}

	// Register any default providers if specified.
	if fuzzer.config.Fuzzing.Testing.PropertyTesting.Enabled {
		attachPropertyTestCaseProvider(fuzzer)
	}
	if fuzzer.config.Fuzzing.Testing.AssertionTesting.Enabled {
		attachAssertionTestCaseProvider(fuzzer)
	}
	if fuzzer.config.Fuzzing.Testing.OptimizationTesting.Enabled {
		// TODO: Remove this warning when call sequence shrinking is improved
		fuzzer.logger.Warn("Currently, optimization mode's call sequence shrinking is inefficient; this may lead to minor performance issues")
		attachOptimizationTestCaseProvider(fuzzer)
	}

	return fuzzer, nil
}

// ContractDefinitions exposes the contract definitions registered with the Fuzzer.
func (f *Fuzzer) ContractDefinitions() fuzzerTypes.Contracts {
	return slices.Clone(f.contractDefinitions)
}

// Config exposes the underlying project configuration provided to the Fuzzer.
func (f *Fuzzer) Config() config.ProjectConfig {
	return f.config
}

// BaseValueSet exposes the underlying value set provided to the Fuzzer value generators to aid in generation
// (e.g. for use in mutation operations).
func (f *Fuzzer) BaseValueSet() *valuegeneration.ValueSet {
	return f.baseValueSet
}

// SenderAddresses exposes the account addresses from which state changing fuzzed transactions will be sent by a
// FuzzerWorker.
func (f *Fuzzer) SenderAddresses() []common.Address {
	return f.senders
}

// DeployerAddress exposes the account address from which contracts will be deployed by a FuzzerWorker.
func (f *Fuzzer) DeployerAddress() common.Address {
	return f.deployer
}

// TestCases exposes the underlying tests run during the fuzzing campaign.
func (f *Fuzzer) TestCases() []TestCase {
	return f.testCases
}

// TestCasesWithStatus exposes the underlying tests with the provided status.
func (f *Fuzzer) TestCasesWithStatus(status TestCaseStatus) []TestCase {
	// Acquire a thread lock to avoid race conditions
	f.testCasesLock.Lock()
	defer f.testCasesLock.Unlock()

	// Collect all test cases with matching statuses.
	return utils.SliceWhere(f.testCases, func(t TestCase) bool {
		return t.Status() == status
	})
}

// RegisterTestCase registers a new TestCase with the Fuzzer.
func (f *Fuzzer) RegisterTestCase(testCase TestCase) {
	// Acquire a thread lock to avoid race conditions
	f.testCasesLock.Lock()
	defer f.testCasesLock.Unlock()

	// Append our test case to our list
	f.testCases = append(f.testCases, testCase)
}

// ReportTestCaseFinished is used to report a TestCase status as finalized to the Fuzzer.
func (f *Fuzzer) ReportTestCaseFinished(testCase TestCase) {
	// Acquire a thread lock to avoid race conditions
	f.testCasesLock.Lock()
	defer f.testCasesLock.Unlock()

	// If we already reported this test case as finished, stop
	if _, alreadyExists := f.testCasesFinished[testCase.ID()]; alreadyExists {
		return
	}

	// Otherwise now mark the test case as finished.
	f.testCasesFinished[testCase.ID()] = testCase

	// We only log here if we're not configured to stop on the first test failure. This is because the fuzzer prints
	// results on exit, so we avoid duplicate messages.
	if !f.config.Fuzzing.Testing.StopOnFailedTest {
		f.logger.Info(testCase.LogMessage().Elements()...)
	}

	// If the config specifies, we stop after the first failed test reported.
	if testCase.Status() == TestCaseStatusFailed && f.config.Fuzzing.Testing.StopOnFailedTest {
		f.Stop()
	}
}

// AddCompilationTargets takes a compilation and updates the Fuzzer state with additional Fuzzer.ContractDefinitions
// definitions and Fuzzer.BaseValueSet values.
func (f *Fuzzer) AddCompilationTargets(compilations []compilationTypes.Compilation) {
	// Loop for each contract in each compilation and deploy it to the test node.
	for i := 0; i < len(compilations); i++ {
		// Add our compilation to the list and get a reference to it.
		f.compilations = append(f.compilations, compilations[i])
		compilation := &f.compilations[len(f.compilations)-1]

		// Loop for each source
		for sourcePath, source := range compilation.Sources {
			// Seed our base value set from every source's AST
			f.baseValueSet.SeedFromAst(source.Ast)

			// Loop for every contract and register it in our contract definitions
			for contractName := range source.Contracts {
				contract := source.Contracts[contractName]
				contractDefinition := fuzzerTypes.NewContract(contractName, sourcePath, &contract, compilation)
				f.contractDefinitions = append(f.contractDefinitions, contractDefinition)
			}
		}

		// Cache all of our source code if it hasn't been already.
		err := compilation.CacheSourceCode()
		if err != nil {
			f.logger.Warn("Failed to cache compilation source file data", err)
		}
	}
}

// createTestChain creates a test chain with the account balance allocations specified by the config.
func (f *Fuzzer) createTestChain() (*chain.TestChain, error) {
	// Create our genesis allocations.
	// NOTE: Sharing GenesisAlloc between chains will result in some accounts not being funded for some reason.
	genesisAlloc := make(core.GenesisAlloc)

	// Fund all of our sender addresses in the genesis block
	initBalance := new(big.Int).Div(abi.MaxInt256, big.NewInt(2)) // TODO: make this configurable
	for _, sender := range f.senders {
		genesisAlloc[sender] = core.GenesisAccount{
			Balance: initBalance,
		}
	}

	// Fund our deployer address in the genesis block
	genesisAlloc[f.deployer] = core.GenesisAccount{
		Balance: initBalance,
	}

	// Create our test chain with our basic allocations and passed medusa's chain configuration
	testChain, err := chain.NewTestChain(genesisAlloc, &f.config.Fuzzing.TestChainConfig)

	// Set our block gas limit
	testChain.BlockGasLimit = f.config.Fuzzing.BlockGasLimit
	return testChain, err
}

// chainSetupFromCompilations is a TestChainSetupFunc which sets up the base test chain state by deploying
// all compiled contract definitions. This includes any successful compilations as a result of the Fuzzer.config
// definitions, as well as those added by Fuzzer.AddCompilationTargets. The target contracts is defined by
// the Fuzzer.config.
func chainSetupFromCompilations(fuzzer *Fuzzer, testChain *chain.TestChain) error {
	// Verify that target contracts is not empty. If it's empty, but we only have one contract definition,
	// we can infer the target contracts. Otherwise, we report an error.
	if len(fuzzer.config.Fuzzing.TargetContracts) == 0 {
		if len(fuzzer.contractDefinitions) == 1 {
			fuzzer.config.Fuzzing.TargetContracts = []string{fuzzer.contractDefinitions[0].Name()}
		} else {
			return fmt.Errorf("missing target contracts (update fuzzing.targetContracts in the project config " +
				"or use the --target-contracts CLI flag)")
		}
	}

	// Loop for all contracts to deploy
	deployedContractAddr := make(map[string]common.Address)
	for i, contractName := range fuzzer.config.Fuzzing.TargetContracts {
		// Look for a contract in our compiled contract definitions that matches this one
		found := false
		for _, contract := range fuzzer.contractDefinitions {
			// If we found a contract definition that matches this definition by name, try to deploy it
			if contract.Name() == contractName {
				args := make([]any, 0)
				if len(contract.CompiledContract().Abi.Constructor.Inputs) > 0 {
					jsonArgs, ok := fuzzer.config.Fuzzing.ConstructorArgs[contractName]
					if !ok {
						return fmt.Errorf("constructor arguments for contract %s not provided", contractName)
					}
					decoded, err := valuegeneration.DecodeJSONArgumentsFromMap(contract.CompiledContract().Abi.Constructor.Inputs,
						jsonArgs, deployedContractAddr)
					if err != nil {
						return err
					}
					args = decoded
				}

				// Constructor our deployment message/tx data field
				msgData, err := contract.CompiledContract().GetDeploymentMessageData(args)
				if err != nil {
					return fmt.Errorf("initial contract deployment failed for contract \"%v\", error: %v", contractName, err)
				}

				// If our project config has a non-zero balance for this target contract, retrieve it
				contractBalance := big.NewInt(0)
				if len(fuzzer.config.Fuzzing.TargetContractsBalances) > i {
					contractBalance = new(big.Int).Set(fuzzer.config.Fuzzing.TargetContractsBalances[i])
				}

				// Create a message to represent our contract deployment (we let deployments consume the whole block
				// gas limit rather than use tx gas limit)
				msg := calls.NewCallMessage(fuzzer.deployer, nil, 0, contractBalance, fuzzer.config.Fuzzing.BlockGasLimit, nil, nil, nil, msgData)
				msg.FillFromTestChainProperties(testChain)

				// Create a new pending block we'll commit to chain
				block, err := testChain.PendingBlockCreate()
				if err != nil {
					return err
				}

				// Add our transaction to the block
				// Add our transaction to the block
				err = testChain.PendingBlockAddTx(msg.ToCoreMessage())
				if err != nil {
					return err
				}

				// Commit the pending block to the chain, so it becomes the new head.
				err = testChain.PendingBlockCommit()
				if err != nil {
					return err
				}

				// Ensure our transaction succeeded
				if block.MessageResults[0].Receipt.Status != types.ReceiptStatusSuccessful {
					return fmt.Errorf("contract deployment tx returned a failed status: %v", block.MessageResults[0].ExecutionResult.Err)
				}

				// Record our deployed contract so the next config-specified constructor args can reference this
				// contract by name.
				deployedContractAddr[contractName] = block.MessageResults[0].Receipt.ContractAddress

				// Flag that we found a matching compiled contract definition and deployed it, then exit out of this
				// inner loop to process the next contract to deploy in the outer loop.
				found = true
				break
			}
		}

		// If we did not find a contract corresponding to this item in the deployment order, we throw an error.
		if !found {
			return fmt.Errorf("%v was specified in the target contracts (see fuzzing.targetContracts in the "+
				"project config or the --target-contracts CLI flag) but was not found in the compilation artifacts", contractName)
		}
	}
	return nil
}

// defaultCallSequenceGeneratorConfigFunc is a NewCallSequenceGeneratorConfigFunc which creates a
// CallSequenceGeneratorConfig with a default configuration. Returns the config or an error, if one occurs.
func defaultCallSequenceGeneratorConfigFunc(fuzzer *Fuzzer, valueSet *valuegeneration.ValueSet, randomProvider *rand.Rand) (*CallSequenceGeneratorConfig, error) {
	// Create the value generator and mutator for the worker.
	mutationalGeneratorConfig := &valuegeneration.MutationalValueGeneratorConfig{
		MinMutationRounds:               0,
		MaxMutationRounds:               1,
		GenerateRandomAddressBias:       0.5,
		GenerateRandomIntegerBias:       0.5,
		GenerateRandomStringBias:        0.5,
		GenerateRandomBytesBias:         0.5,
		MutateAddressProbability:        0.1,
		MutateArrayStructureProbability: 0.1,
		MutateBoolProbability:           0.1,
		MutateBytesProbability:          0.1,
		MutateBytesGenerateNewBias:      0.45,
		MutateFixedBytesProbability:     0.1,
		MutateStringProbability:         0.1,
		MutateStringGenerateNewBias:     0.7,
		MutateIntegerProbability:        0.1,
		MutateIntegerGenerateNewBias:    0.5,
		RandomValueGeneratorConfig: &valuegeneration.RandomValueGeneratorConfig{
			GenerateRandomArrayMinSize:  0,
			GenerateRandomArrayMaxSize:  100,
			GenerateRandomBytesMinSize:  0,
			GenerateRandomBytesMaxSize:  100,
			GenerateRandomStringMinSize: 0,
			GenerateRandomStringMaxSize: 100,
		},
	}
	mutationalGenerator := valuegeneration.NewMutationalValueGenerator(mutationalGeneratorConfig, valueSet, randomProvider)

	// Create a sequence generator config which uses the created value generator.
	sequenceGenConfig := &CallSequenceGeneratorConfig{
		NewSequenceProbability:                   0.3,
		RandomUnmodifiedCorpusHeadWeight:         800,
		RandomUnmodifiedCorpusTailWeight:         100,
		RandomUnmodifiedSpliceAtRandomWeight:     200,
		RandomUnmodifiedInterleaveAtRandomWeight: 100,
		RandomMutatedCorpusHeadWeight:            80,
		RandomMutatedCorpusTailWeight:            10,
		RandomMutatedSpliceAtRandomWeight:        20,
		RandomMutatedInterleaveAtRandomWeight:    10,
		ValueGenerator:                           mutationalGenerator,
		ValueMutator:                             mutationalGenerator,
	}
	return sequenceGenConfig, nil
}

// defaultShrinkingValueMutatorFunc is a NewShrinkingValueMutatorFunc which creates value mutator to be used for
// shrinking purposes. Returns the value mutator or an error, if one occurs.
func defaultShrinkingValueMutatorFunc(fuzzer *Fuzzer, valueSet *valuegeneration.ValueSet, randomProvider *rand.Rand) (valuegeneration.ValueMutator, error) {
	// Create the shrinking value mutator for the worker.
	shrinkingValueMutatorConfig := &valuegeneration.ShrinkingValueMutatorConfig{
		ShrinkValueProbability: 0.1,
	}
	shrinkingValueMutator := valuegeneration.NewShrinkingValueMutator(shrinkingValueMutatorConfig, valueSet, randomProvider)
	return shrinkingValueMutator, nil
}

// spawnWorkersLoop is a method which spawns a config-defined amount of FuzzerWorker to carry out the fuzzing campaign.
// This function exits when Fuzzer.ctx is cancelled.
func (f *Fuzzer) spawnWorkersLoop(baseTestChain *chain.TestChain) error {
	// We create our fuzz workers in a loop, using a channel to block when we reach capacity.
	// If we encounter any errors, we stop.
	f.workers = make([]*FuzzerWorker, f.config.Fuzzing.Workers)
	threadReserveChannel := make(chan struct{}, f.config.Fuzzing.Workers)

	// Workers are "reset" when they hit some config-defined limit. They are destroyed and recreated at the same index.
	// For now, we create our available index queue before initializing some providers and entering our main loop.
	type availableWorkerSlot struct {
		index          int
		randomProvider *rand.Rand
	}
	availableWorkerSlotQueue := make([]availableWorkerSlot, f.config.Fuzzing.Workers)
	availableWorkerIndexedLock := sync.Mutex{}
	for i := 0; i < len(availableWorkerSlotQueue); i++ {
		availableWorkerSlotQueue[i] = availableWorkerSlot{
			index:          i,
			randomProvider: randomutils.ForkRandomProvider(f.randomProvider),
		}
	}

	// Define a flag that indicates whether we have not cancelled o
	working := !utils.CheckContextDone(f.ctx)

	// Log that we are about to create the workers and start fuzzing
	f.logger.Info("Creating ", colors.Bold, f.config.Fuzzing.Workers, colors.Reset, " workers...")
	var err error
	for err == nil && working {
		// Send an item into our channel to queue up a spot. This will block us if we hit capacity until a worker
		// slot is freed up.
		threadReserveChannel <- struct{}{}

		// Pop a worker index off of our queue
		availableWorkerIndexedLock.Lock()
		workerSlotInfo := availableWorkerSlotQueue[0]
		availableWorkerSlotQueue = availableWorkerSlotQueue[1:]
		availableWorkerIndexedLock.Unlock()

		// Run our goroutine. This should take our queued struct out of the channel once it's done,
		// keeping us at our desired thread capacity. If we encounter an error, we store it and continue
		// processing the cleanup logic to exit gracefully.
		go func(workerSlotInfo availableWorkerSlot) {
			// Create a new worker for this fuzzing.
			worker, workerCreatedErr := newFuzzerWorker(f, workerSlotInfo.index, workerSlotInfo.randomProvider)
			f.workers[workerSlotInfo.index] = worker
			if err == nil && workerCreatedErr != nil {
				err = workerCreatedErr
			}
			if err == nil {
				// Publish an event indicating we created a worker.
				workerCreatedErr = f.Events.WorkerCreated.Publish(FuzzerWorkerCreatedEvent{Worker: worker})
				if err == nil && workerCreatedErr != nil {
					err = workerCreatedErr
				}
			}

			// Run the worker and check if we received a cancelled signal, or we encountered an error.
			if err == nil {
				ctxCancelled, workerErr := worker.run(baseTestChain)
				if workerErr != nil {
					err = workerErr
				}

				// If we received a cancelled signal, signal our exit from the working loop.
				if working && ctxCancelled {
					working = false
				}
			}

			// Free our worker id before unblocking our channel, as a free one will be expected.
			availableWorkerIndexedLock.Lock()
			availableWorkerSlotQueue = append(availableWorkerSlotQueue, workerSlotInfo)
			availableWorkerIndexedLock.Unlock()

			// Publish an event indicating we destroyed a worker.
			workerDestroyedErr := f.Events.WorkerDestroyed.Publish(FuzzerWorkerDestroyedEvent{Worker: worker})
			if err == nil && workerDestroyedErr != nil {
				err = workerDestroyedErr
			}

			// Unblock our channel by freeing our capacity of another item, making way for another worker.
			<-threadReserveChannel
		}(workerSlotInfo)
	}

	// Explicitly call cancel on our context to ensure all threads exit if we encountered an error.
	if f.ctxCancelFunc != nil {
		f.ctxCancelFunc()
	}

	// Wait for every worker to be freed, so we don't have a race condition when reporting the order
	// of events to our test provider.
	for {
		// Obtain the count of free workers.
		availableWorkerIndexedLock.Lock()
		freeWorkers := len(availableWorkerSlotQueue)
		availableWorkerIndexedLock.Unlock()

		// We keep waiting until every worker is free
		if freeWorkers == len(f.workers) {
			break
		} else {
			time.Sleep(50 * time.Millisecond)
		}
	}
	return err
}

// Start begins a fuzzing operation on the provided project configuration. This operation will not return until an error
// is encountered or the fuzzing operation has completed. Its execution can be cancelled using the Stop method.
// Returns an error if one is encountered.
func (f *Fuzzer) Start() error {
	// Define our variable to catch errors
	var err error

	// While we're fuzzing, we'll want to have an initialized random provider.
	f.randomProvider = rand.New(rand.NewSource(time.Now().UnixNano()))

	// Create our running context (allows us to cancel across threads)
	f.ctx, f.ctxCancelFunc = context.WithCancel(context.Background())

	// If we set a timeout, create the timeout context now, as we're about to begin fuzzing.
	if f.config.Fuzzing.Timeout > 0 {
		f.logger.Info("Running with a timeout of ", colors.Bold, f.config.Fuzzing.Timeout, " seconds")
		f.ctx, f.ctxCancelFunc = context.WithTimeout(f.ctx, time.Duration(f.config.Fuzzing.Timeout)*time.Second)
	}

	// Set up the corpus
	f.corpus, err = corpus.NewCorpus(f.config.Fuzzing.CorpusDirectory)
	if err != nil {
		f.logger.Error("Failed to create the corpus", err)
		return err
	}

	// Initialize our metrics and valueGenerator.
	f.metrics = newFuzzerMetrics(f.config.Fuzzing.Workers)

	// Initialize our test cases and providers
	f.testCasesLock.Lock()
	f.testCases = make([]TestCase, 0)
	f.testCasesFinished = make(map[string]TestCase)
	f.testCasesLock.Unlock()

	// Create our test chain
	baseTestChain, err := f.createTestChain()
	if err != nil {
		f.logger.Error("Failed to create the test chain", err)
		return err
	}

	// Set it up with our deployment/setup strategy defined by the fuzzer.
	err = f.Hooks.ChainSetupFunc(f, baseTestChain)
	if err != nil {
		f.logger.Error("Failed to initialize the test chain", err)
		return err
	}

	// Initialize our coverage maps by measuring the coverage we get from the corpus.
	err = f.corpus.Initialize(baseTestChain, f.contractDefinitions)
	if err != nil {
		f.logger.Error("Failed to initialize the corpus", err)
		return err
	}

	// Start our printing loop now that we're about to begin fuzzing.
	go f.printMetricsLoop()

	// Publish a fuzzer starting event.
	err = f.Events.FuzzerStarting.Publish(FuzzerStartingEvent{Fuzzer: f})
	if err != nil {
		f.logger.Error("FuzzerStarting event subscriber returned an error", err)
		return err
	}

	// If StopOnNoTests is true and there are no test cases, then throw an error
	if f.config.Fuzzing.Testing.StopOnNoTests && len(f.testCases) == 0 {
		err = fmt.Errorf("no tests of any kind (assertion/property/optimization/custom) have been identified for fuzzing")
		f.logger.Error("Failed to start fuzzer", err)
		return err
	}

	// Run the main worker loop
	err = f.spawnWorkersLoop(baseTestChain)
	if err != nil {
		f.logger.Error("Encountered an error in the main fuzzing loop", err)
	}

	// NOTE: After this point, we capture errors but do not return immediately, as we want to exit gracefully.

	// If we have coverage enabled and a corpus directory set, write the corpus. We do this even if we had a
	// previous error, as we don't want to lose corpus entries.
	if f.config.Fuzzing.CoverageEnabled {
		corpusFlushErr := f.corpus.Flush()
		if err == nil && corpusFlushErr != nil {
			err = corpusFlushErr
			f.logger.Info("Failed to flush the corpus", err)
		}
	}

	// Publish a fuzzer stopping event.
	fuzzerStoppingErr := f.Events.FuzzerStopping.Publish(FuzzerStoppingEvent{Fuzzer: f, err: err})
	if err == nil && fuzzerStoppingErr != nil {
		err = fuzzerStoppingErr
		f.logger.Error("FuzzerStopping event subscriber returned an error", err)
	}

	// Print our results on exit.
	f.printExitingResults()

	// Finally, generate our coverage report if we have set a valid corpus directory.
	if err == nil && f.config.Fuzzing.CorpusDirectory != "" {
		coverageReportPath := filepath.Join(f.config.Fuzzing.CorpusDirectory, "coverage_report.html")
		err = coverage.GenerateReport(f.compilations, f.corpus.CoverageMaps(), coverageReportPath)
		f.logger.Info("Coverage report saved to file: ", colors.Bold, coverageReportPath, colors.Reset)
	}

	// Return any encountered error.
	return err
}

// Stop stops a running operation invoked by the Start method. This method may return before complete operation teardown
// occurs.
func (f *Fuzzer) Stop() {
	// Call the cancel function on our running context to stop all working goroutines
	if f.ctxCancelFunc != nil {
		f.ctxCancelFunc()
	}
}

// printMetricsLoop prints metrics to the console in a loop until ctx signals a stopped operation.
func (f *Fuzzer) printMetricsLoop() {
	// Define our start time
	startTime := time.Now()

	// Define cached variables for our metrics to calculate deltas.
	lastCallsTested := big.NewInt(0)
	lastSequencesTested := big.NewInt(0)
	lastWorkerStartupCount := big.NewInt(0)

	lastPrintedTime := time.Time{}
	for !utils.CheckContextDone(f.ctx) {
		// Obtain our metrics
		callsTested := f.metrics.CallsTested()
		sequencesTested := f.metrics.SequencesTested()
		workerStartupCount := f.metrics.WorkerStartupCount()

		// Calculate time elapsed since the last update
		secondsSinceLastUpdate := time.Since(lastPrintedTime).Seconds()

		// Obtain memory usage stats
		var memStats runtime.MemStats
		runtime.ReadMemStats(&memStats)
		memoryUsedMB := memStats.Alloc / 1024 / 1024
		memoryTotalMB := memStats.Sys / 1024 / 1024

		// Print a metrics update
		logBuffer := logging.NewLogBuffer()
		logBuffer.Append(colors.Bold, "fuzz: ", colors.Reset)
		logBuffer.Append("elapsed: ", colors.Bold, time.Since(startTime).Round(time.Second).String(), colors.Reset)
		logBuffer.Append(", calls: ", colors.Bold, fmt.Sprintf("%d (%d/sec)", callsTested, uint64(float64(new(big.Int).Sub(callsTested, lastCallsTested).Uint64())/secondsSinceLastUpdate)), colors.Reset)
		logBuffer.Append(", seq/s: ", colors.Bold, fmt.Sprintf("%d", uint64(float64(new(big.Int).Sub(sequencesTested, lastSequencesTested).Uint64())/secondsSinceLastUpdate)), colors.Reset)
		logBuffer.Append(", coverage: ", colors.Bold, fmt.Sprintf("%d", f.corpus.ActiveMutableSequenceCount()), colors.Reset)
		if f.logger.Level() <= zerolog.DebugLevel {
			logBuffer.Append(", mem: ", colors.Bold, fmt.Sprintf("%v/%v MB", memoryUsedMB, memoryTotalMB), colors.Reset)
			logBuffer.Append(", resets/s: ", colors.Bold, fmt.Sprintf("%d", uint64(float64(new(big.Int).Sub(workerStartupCount, lastWorkerStartupCount).Uint64())/secondsSinceLastUpdate)), colors.Reset)
		}
		f.logger.Info(logBuffer.Elements()...)

		// Update our delta tracking metrics
		lastPrintedTime = time.Now()
		lastCallsTested = callsTested
		lastSequencesTested = sequencesTested
		lastWorkerStartupCount = workerStartupCount

		// If we reached our transaction threshold, halt
		testLimit := f.config.Fuzzing.TestLimit
		if testLimit > 0 && (!callsTested.IsUint64() || callsTested.Uint64() >= testLimit) {
			f.logger.Info("Transaction test limit reached, halting now...")
			f.Stop()
			break
		}

		// Sleep some time between print iterations
		time.Sleep(time.Second * 3)
	}
}

// printExitingResults prints the TestCase results prior to the fuzzer exiting.
func (f *Fuzzer) printExitingResults() {
	// Define the order our test cases should be sorted by when considering status.
	testCaseDisplayOrder := map[TestCaseStatus]int{
		TestCaseStatusNotStarted: 0,
		TestCaseStatusPassed:     1,
		TestCaseStatusFailed:     2,
		TestCaseStatusRunning:    3,
	}

	// Sort the test cases by status and then ID.
	sort.Slice(f.testCases, func(i int, j int) bool {
		// Sort by order first
		iStatusOrder := testCaseDisplayOrder[f.testCases[i].Status()]
		jStatusOrder := testCaseDisplayOrder[f.testCases[j].Status()]
		if iStatusOrder != jStatusOrder {
			return iStatusOrder < jStatusOrder
		}

		// Then we sort by ID.
		return strings.Compare(f.testCases[i].ID(), f.testCases[j].ID()) <= 0
	})

	// Define variables to track our final test count.
	var (
		testCountPassed int
		testCountFailed int
	)

	// Print the results of each individual test case.
	f.logger.Info("Fuzzer stopped, test results follow below ...")
	for _, testCase := range f.testCases {
		f.logger.Info(testCase.LogMessage().Elements()...)

		// Tally our pass/fail count.
		if testCase.Status() == TestCaseStatusPassed {
			testCountPassed++
		} else if testCase.Status() == TestCaseStatusFailed {
			testCountFailed++
		}
	}

	// Print our final tally of test statuses.
	f.logger.Info("Test summary: ", colors.GreenBold, testCountPassed, colors.Reset, " test(s) passed, ", colors.RedBold, testCountFailed, colors.Reset, " test(s) failed")
}<|MERGE_RESOLUTION|>--- conflicted
+++ resolved
@@ -3,6 +3,10 @@
 import (
 	"context"
 	"fmt"
+	"github.com/crytic/medusa/fuzzing/coverage"
+	"github.com/crytic/medusa/logging"
+	"github.com/crytic/medusa/logging/colors"
+	"github.com/rs/zerolog"
 	"math/big"
 	"math/rand"
 	"os"
@@ -13,11 +17,6 @@
 	"strings"
 	"sync"
 	"time"
-
-	"github.com/crytic/medusa/fuzzing/coverage"
-	"github.com/crytic/medusa/logging"
-	"github.com/crytic/medusa/logging/colors"
-	"github.com/rs/zerolog"
 
 	"github.com/crytic/medusa/fuzzing/calls"
 	"github.com/crytic/medusa/utils/randomutils"
@@ -89,20 +88,15 @@
 // NewFuzzer returns an instance of a new Fuzzer provided a project configuration, or an error if one is encountered
 // while initializing the code.
 func NewFuzzer(config config.ProjectConfig) (*Fuzzer, error) {
-<<<<<<< HEAD
-	// Create the global logger and add stdout as an unstructured, colored output stream
-	// Note that we are not using the project config's log level because we have not validated it yet
-	logging.GlobalLogger = logging.NewLogger(zerolog.InfoLevel)
-	logging.GlobalLogger.AddWriter(os.Stdout, logging.UNSTRUCTURED, true)
-=======
 	// Disable colors if requested
 	if config.Logging.NoColor {
 		colors.DisableColor()
 	}
+
 	// Create the global logger and add stdout as an unstructured output stream
+	// Note that we are not using the project config's log level because we have not validated it yet
 	logging.GlobalLogger = logging.NewLogger(config.Logging.Level)
 	logging.GlobalLogger.AddWriter(os.Stdout, logging.UNSTRUCTURED, !config.Logging.NoColor)
->>>>>>> e471c524
 
 	// If the log directory is a non-empty string, create a file for unstructured, un-colorized file logging
 	if config.Logging.LogDirectory != "" {
@@ -195,7 +189,6 @@
 		fuzzer.logger.Warn("Currently, optimization mode's call sequence shrinking is inefficient; this may lead to minor performance issues")
 		attachOptimizationTestCaseProvider(fuzzer)
 	}
-
 	return fuzzer, nil
 }
 
@@ -338,7 +331,7 @@
 
 // chainSetupFromCompilations is a TestChainSetupFunc which sets up the base test chain state by deploying
 // all compiled contract definitions. This includes any successful compilations as a result of the Fuzzer.config
-// definitions, as well as those added by Fuzzer.AddCompilationTargets. The target contracts is defined by
+// definitions, as well as those added by Fuzzer.AddCompilationTargets. The contract deployment order is defined by
 // the Fuzzer.config.
 func chainSetupFromCompilations(fuzzer *Fuzzer, testChain *chain.TestChain) error {
 	// Verify that target contracts is not empty. If it's empty, but we only have one contract definition,
