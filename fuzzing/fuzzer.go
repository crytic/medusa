--- conflicted
+++ resolved
@@ -4,11 +4,7 @@
 	"context"
 	"errors"
 	"fmt"
-<<<<<<< HEAD
-	"github.com/crytic/medusa/fuzzing/executiontracer"
 	"github.com/ethereum/go-ethereum/crypto"
-=======
->>>>>>> cc5d85ef
 	"math/big"
 	"math/rand"
 	"os"
