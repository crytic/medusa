package fuzzing

import (
	"context"
	"errors"
	"fmt"
	"math/big"
	"math/rand"
	"os"
	"path/filepath"
	"runtime"
	"sort"
	"strconv"
	"strings"
	"sync"
	"time"

	"github.com/ethereum/go-ethereum/crypto"

	"github.com/crytic/medusa/fuzzing/executiontracer"

	"github.com/crytic/medusa/fuzzing/coverage"
	"github.com/crytic/medusa/logging"
	"github.com/crytic/medusa/logging/colors"
	"github.com/rs/zerolog"

	"github.com/crytic/medusa/fuzzing/calls"
	"github.com/crytic/medusa/utils/randomutils"
	"github.com/ethereum/go-ethereum/core/types"

	"github.com/crytic/medusa/chain"
	compilationTypes "github.com/crytic/medusa/compilation/types"
	"github.com/crytic/medusa/fuzzing/config"
	fuzzerTypes "github.com/crytic/medusa/fuzzing/contracts"
	"github.com/crytic/medusa/fuzzing/corpus"
	fuzzingutils "github.com/crytic/medusa/fuzzing/utils"
	"github.com/crytic/medusa/fuzzing/valuegeneration"
	"github.com/crytic/medusa/utils"
	"github.com/ethereum/go-ethereum/accounts/abi"
	"github.com/ethereum/go-ethereum/common"
	"golang.org/x/exp/slices"
)

// Fuzzer represents an Ethereum smart contract fuzzing provider.
type Fuzzer struct {
	// ctx describes the context for the fuzzing run, used to cancel running operations.
	ctx context.Context
	// ctxCancelFunc describes a function which can be used to cancel the fuzzing operations ctx tracks.
	ctxCancelFunc context.CancelFunc

	// config describes the project configuration which the fuzzing is targeting.
	config config.ProjectConfig
	// senders describes a set of account addresses used to send state changing calls in fuzzing campaigns.
	senders []common.Address
	// deployer describes an account address used to deploy contracts in fuzzing campaigns.
	deployer common.Address

	// compilations describes all compilations added as targets.
	compilations []compilationTypes.Compilation
	// contractDefinitions defines targets to be fuzzed once their deployment is detected. They are derived from
	// compilations.
	contractDefinitions fuzzerTypes.Contracts
	// baseValueSet represents a valuegeneration.ValueSet containing input values for our fuzz tests.
	baseValueSet *valuegeneration.ValueSet

	// workers represents the work threads created by this Fuzzer when Start invokes a fuzz operation.
	workers []*FuzzerWorker
	// metrics represents the metrics for the fuzzing campaign.
	metrics *FuzzerMetrics
	// corpus stores a list of transaction sequences that can be used for coverage-guided fuzzing
	corpus *corpus.Corpus

	// randomProvider describes the provider used to generate random values in the Fuzzer. All other random providers
	// used by the Fuzzer's subcomponents are derived from this one.
	randomProvider *rand.Rand

	// testCases contains every TestCase registered with the Fuzzer.
	testCases []TestCase
	// testCasesLock provides thread-synchronization to avoid race conditions when accessing or updating test cases.
	testCasesLock sync.Mutex
	// testCasesFinished describes test cases already reported as having been finalized.
	testCasesFinished map[string]TestCase

	// Events describes the event system for the Fuzzer.
	Events FuzzerEvents

	// Hooks describes the replaceable functions used by the Fuzzer.
	Hooks FuzzerHooks

	// logger describes the Fuzzer's log object that can be used to log important events
	logger *logging.Logger
}

// NewFuzzer returns an instance of a new Fuzzer provided a project configuration, or an error if one is encountered
// while initializing the code.
func NewFuzzer(config config.ProjectConfig) (*Fuzzer, error) {
	// Disable colors if requested
	if config.Logging.NoColor {
		colors.DisableColor()
	}

	// Create the global logger and add stdout as an unstructured output stream
	// Note that we are not using the project config's log level because we have not validated it yet
	logging.GlobalLogger = logging.NewLogger(config.Logging.Level)
	logging.GlobalLogger.AddWriter(os.Stdout, logging.UNSTRUCTURED, !config.Logging.NoColor)

	// If the log directory is a non-empty string, create a file for unstructured, un-colorized file logging
	if config.Logging.LogDirectory != "" {
		// Filename will be the "log-current_unix_timestamp.log"
		filename := "log-" + strconv.FormatInt(time.Now().Unix(), 10) + ".log"
		// Create the file
		file, err := utils.CreateFile(config.Logging.LogDirectory, filename)
		if err != nil {
			logging.GlobalLogger.Error("Failed to create log file", err)
			return nil, err
		}
		logging.GlobalLogger.AddWriter(file, logging.UNSTRUCTURED, false)
	}

	// Validate our provided config
	err := config.Validate()
	if err != nil {
		logging.GlobalLogger.Error("Invalid configuration", err)
		return nil, err
	}

	// Update the log level of the global logger now
	logging.GlobalLogger.SetLevel(config.Logging.Level)

	// Get the fuzzer's custom sub-logger
	logger := logging.GlobalLogger.NewSubLogger("module", "fuzzer")

	// Parse the senders addresses from our account config.
	senders, err := utils.HexStringsToAddresses(config.Fuzzing.SenderAddresses)
	if err != nil {
		logger.Error("Invalid sender address(es)", err)
		return nil, err
	}

	// Parse the deployer address from our account config
	deployer, err := utils.HexStringToAddress(config.Fuzzing.DeployerAddress)
	if err != nil {
		logger.Error("Invalid deployer address", err)
		return nil, err
	}

	// Create and return our fuzzing instance.
	fuzzer := &Fuzzer{
		config:              config,
		senders:             senders,
		deployer:            deployer,
		baseValueSet:        valuegeneration.NewValueSet(),
		contractDefinitions: make(fuzzerTypes.Contracts, 0),
		testCases:           make([]TestCase, 0),
		testCasesFinished:   make(map[string]TestCase),
		Hooks: FuzzerHooks{
			NewCallSequenceGeneratorConfigFunc: defaultCallSequenceGeneratorConfigFunc,
			NewShrinkingValueMutatorFunc:       defaultShrinkingValueMutatorFunc,
			ChainSetupFunc:                     chainSetupFromCompilations,
			CallSequenceTestFuncs:              make([]CallSequenceTestFunc, 0),
		},
		logger: logger,
	}

	// Add our sender and deployer addresses to the base value set for the value generator, so they will be used as
	// address arguments in fuzzing campaigns.
	fuzzer.baseValueSet.AddAddress(fuzzer.deployer)
	for _, sender := range fuzzer.senders {
		fuzzer.baseValueSet.AddAddress(sender)
	}

	// If we have a compilation config
	if fuzzer.config.Compilation != nil {
		// Compile the targets specified in the compilation config
		fuzzer.logger.Info("Compiling targets with ", colors.Bold, fuzzer.config.Compilation.Platform, colors.Reset)
		start := time.Now()
		compilations, _, err := (*fuzzer.config.Compilation).Compile()
		if err != nil {
			fuzzer.logger.Error("Failed to compile target", err)
			return nil, err
		}
		fuzzer.logger.Info("Finished compiling targets in ", time.Since(start).Round(time.Second))

		// Add our compilation targets
		fuzzer.AddCompilationTargets(compilations)
	}

	// Register any default providers if specified.
	if fuzzer.config.Fuzzing.Testing.PropertyTesting.Enabled {
		attachPropertyTestCaseProvider(fuzzer)
	}
	if fuzzer.config.Fuzzing.Testing.AssertionTesting.Enabled {
		attachAssertionTestCaseProvider(fuzzer)
	}
	if fuzzer.config.Fuzzing.Testing.OptimizationTesting.Enabled {
		attachOptimizationTestCaseProvider(fuzzer)
	}
	return fuzzer, nil
}

// ContractDefinitions exposes the contract definitions registered with the Fuzzer.
func (f *Fuzzer) ContractDefinitions() fuzzerTypes.Contracts {
	return slices.Clone(f.contractDefinitions)
}

// Config exposes the underlying project configuration provided to the Fuzzer.
func (f *Fuzzer) Config() config.ProjectConfig {
	return f.config
}

// BaseValueSet exposes the underlying value set provided to the Fuzzer value generators to aid in generation
// (e.g. for use in mutation operations).
func (f *Fuzzer) BaseValueSet() *valuegeneration.ValueSet {
	return f.baseValueSet
}

// SenderAddresses exposes the account addresses from which state changing fuzzed transactions will be sent by a
// FuzzerWorker.
func (f *Fuzzer) SenderAddresses() []common.Address {
	return f.senders
}

// DeployerAddress exposes the account address from which contracts will be deployed by a FuzzerWorker.
func (f *Fuzzer) DeployerAddress() common.Address {
	return f.deployer
}

// TestCases exposes the underlying tests run during the fuzzing campaign.
func (f *Fuzzer) TestCases() []TestCase {
	return f.testCases
}

// TestCasesWithStatus exposes the underlying tests with the provided status.
func (f *Fuzzer) TestCasesWithStatus(status TestCaseStatus) []TestCase {
	// Acquire a thread lock to avoid race conditions
	f.testCasesLock.Lock()
	defer f.testCasesLock.Unlock()

	// Collect all test cases with matching statuses.
	return utils.SliceWhere(f.testCases, func(t TestCase) bool {
		return t.Status() == status
	})
}

// RegisterTestCase registers a new TestCase with the Fuzzer.
func (f *Fuzzer) RegisterTestCase(testCase TestCase) {
	// Acquire a thread lock to avoid race conditions
	f.testCasesLock.Lock()
	defer f.testCasesLock.Unlock()

	// Display what is being tested
	f.logger.Info(testCase.LogMessage().Elements()...)

	// Append our test case to our list
	f.testCases = append(f.testCases, testCase)
}

// ReportTestCaseFinished is used to report a TestCase status as finalized to the Fuzzer.
func (f *Fuzzer) ReportTestCaseFinished(testCase TestCase) {
	// Acquire a thread lock to avoid race conditions
	f.testCasesLock.Lock()
	defer f.testCasesLock.Unlock()

	// If we already reported this test case as finished, stop
	if _, alreadyExists := f.testCasesFinished[testCase.ID()]; alreadyExists {
		return
	}

	// Otherwise now mark the test case as finished.
	f.testCasesFinished[testCase.ID()] = testCase

	// We only log here if we're not configured to stop on the first test failure. This is because the fuzzer prints
	// results on exit, so we avoid duplicate messages.
	if !f.config.Fuzzing.Testing.StopOnFailedTest {
		f.logger.Info(testCase.LogMessage().Elements()...)
	}

	// If the config specifies, we stop after the first failed test reported.
	if testCase.Status() == TestCaseStatusFailed && f.config.Fuzzing.Testing.StopOnFailedTest {
		f.Stop()
	}
}

// AddCompilationTargets takes a compilation and updates the Fuzzer state with additional Fuzzer.ContractDefinitions
// definitions and Fuzzer.BaseValueSet values.
func (f *Fuzzer) AddCompilationTargets(compilations []compilationTypes.Compilation) {
	// Loop for each contract in each compilation and deploy it to the test chain
	for i := 0; i < len(compilations); i++ {
		// Add our compilation to the list and get a reference to it.
		f.compilations = append(f.compilations, compilations[i])
		compilation := &f.compilations[len(f.compilations)-1]

		// Loop for each source
		for sourcePath, source := range compilation.SourcePathToArtifact {
			// Seed our base value set from every source's AST
			f.baseValueSet.SeedFromAst(source.Ast)

			// Loop for every contract and register it in our contract definitions
			for contractName := range source.Contracts {
				contract := source.Contracts[contractName]
<<<<<<< HEAD
				// Register contract setup hook if exists
				var setupHook *fuzzerTypes.ContractSetupHook
				for _, method := range contract.Abi.Methods {
					if method.Name == "setUp" {
						setupHook = &fuzzerTypes.ContractSetupHook{Method: method, DeployerAddress: f.deployer}
						break
					}
				}

				contractDefinition := fuzzerTypes.NewContract(contractName, sourcePath, &contract, compilation, setupHook)
=======

				// Skip interfaces.
				if contract.Kind == compilationTypes.ContractKindInterface {
					continue
				}

				contractDefinition := fuzzerTypes.NewContract(contractName, sourcePath, &contract, compilation)

				// Sort available methods by type
				assertionTestMethods, propertyTestMethods, optimizationTestMethods := fuzzingutils.BinTestByType(&contract,
					f.config.Fuzzing.Testing.PropertyTesting.TestPrefixes,
					f.config.Fuzzing.Testing.OptimizationTesting.TestPrefixes,
					f.config.Fuzzing.Testing.AssertionTesting.TestViewMethods)
				contractDefinition.AssertionTestMethods = assertionTestMethods
				contractDefinition.PropertyTestMethods = propertyTestMethods
				contractDefinition.OptimizationTestMethods = optimizationTestMethods

				// Filter and record methods available for assertion testing. Property and optimization tests are always run.
				if len(f.config.Fuzzing.Testing.TargetFunctionSignatures) > 0 {
					// Only consider methods that are in the target methods list
					contractDefinition = contractDefinition.WithTargetedAssertionMethods(f.config.Fuzzing.Testing.TargetFunctionSignatures)
				}
				if len(f.config.Fuzzing.Testing.ExcludeFunctionSignatures) > 0 {
					// Consider all methods except those in the exclude methods list
					contractDefinition = contractDefinition.WithExcludedAssertionMethods(f.config.Fuzzing.Testing.ExcludeFunctionSignatures)
				}

>>>>>>> ff587c3d
				f.contractDefinitions = append(f.contractDefinitions, contractDefinition)
			}
		}

		// Cache all of our source code if it hasn't been already.
		err := compilation.CacheSourceCode()
		if err != nil {
			f.logger.Warn("Failed to cache compilation source file data", err)
		}
	}
}

// createTestChain creates a test chain with the account balance allocations specified by the config.
func (f *Fuzzer) createTestChain() (*chain.TestChain, error) {
	// Create our genesis allocations.
	// NOTE: Sharing GenesisAlloc between chains will result in some accounts not being funded for some reason.
	genesisAlloc := make(types.GenesisAlloc)

	// Fund all of our sender addresses in the genesis block
	initBalance := new(big.Int).Div(abi.MaxInt256, big.NewInt(2)) // TODO: make this configurable
	for _, sender := range f.senders {
		genesisAlloc[sender] = types.Account{
			Balance: initBalance,
		}
	}

	// Fund our deployer address in the genesis block
	genesisAlloc[f.deployer] = types.Account{
		Balance: initBalance,
	}

	// Identify which contracts need to be predeployed to a deterministic address by iterating across the mapping
	contractAddressOverrides := make(map[common.Hash]common.Address, len(f.config.Fuzzing.PredeployedContracts))
	for contractName, addrStr := range f.config.Fuzzing.PredeployedContracts {
		found := false
		// Try to find the associated compilation artifact
		for _, contract := range f.contractDefinitions {
			if contract.Name() == contractName {
				// Hash the init bytecode (so that it can be easily identified in the EVM) and map it to the
				// requested address
				initBytecodeHash := crypto.Keccak256Hash(contract.CompiledContract().InitBytecode)
				contractAddr, err := utils.HexStringToAddress(addrStr)
				if err != nil {
					return nil, fmt.Errorf("invalid address provided for a predeployed contract: %v", contract.Name())
				}
				contractAddressOverrides[initBytecodeHash] = contractAddr
				found = true
				break
			}
		}

		// Throw an error if the contract specified in the config is not found
		if !found {
			return nil, fmt.Errorf("%v was specified in the predeployed contracts but was not found in the compilation artifacts", contractName)
		}
	}

	// Update the test chain config with the contract address overrides
	f.config.Fuzzing.TestChainConfig.ContractAddressOverrides = contractAddressOverrides

	// Create our test chain with our basic allocations and passed medusa's chain configuration
	testChain, err := chain.NewTestChain(genesisAlloc, &f.config.Fuzzing.TestChainConfig)

	// Set our block gas limit
	testChain.BlockGasLimit = f.config.Fuzzing.BlockGasLimit
	return testChain, err
}

// chainSetupFromCompilations is a TestChainSetupFunc which sets up the base test chain state by deploying
// all compiled contract definitions. This includes any successful compilations as a result of the Fuzzer.config
// definitions, as well as those added by Fuzzer.AddCompilationTargets. The contract deployment order is defined by
// the Fuzzer.config.
func chainSetupFromCompilations(fuzzer *Fuzzer, testChain *chain.TestChain) (*executiontracer.ExecutionTrace, error) {
	// Verify that target contracts is not empty. If it's empty, but we only have one contract definition,
	// we can infer the target contracts. Otherwise, we report an error.
	if len(fuzzer.config.Fuzzing.TargetContracts) == 0 {
		var found bool
		for _, contract := range fuzzer.contractDefinitions {
			// If only one contract is defined, we can infer the target contract by filtering interfaces/libraries.
			if contract.CompiledContract().Kind == compilationTypes.ContractKindContract {
				if !found {
					fuzzer.config.Fuzzing.TargetContracts = []string{contract.Name()}
					found = true
				} else {
					return nil, fmt.Errorf("specify target contract(s)")
				}
			}
		}
	}

	// Concatenate the predeployed contracts and target contracts
	// Ordering is important here (predeploys _then_ targets) so that you can have the same contract in both lists
	// while still being able to use the contract address overrides
	contractsToDeploy := make([]string, 0)
	for contractName := range fuzzer.config.Fuzzing.PredeployedContracts {
		contractsToDeploy = append(contractsToDeploy, contractName)
	}
	contractsToDeploy = append(contractsToDeploy, fuzzer.config.Fuzzing.TargetContracts...)

	deployedContractAddr := make(map[string]common.Address)
	// Loop for all contracts to deploy
	for i, contractName := range contractsToDeploy {
		// Look for a contract in our compiled contract definitions that matches this one
		found := false
		for _, contract := range fuzzer.contractDefinitions {
			// If we found a contract definition that matches this definition by name, try to deploy it
			if contract.Name() == contractName {
				// Concatenate constructor arguments, if necessary
				args := make([]any, 0)
				if len(contract.CompiledContract().Abi.Constructor.Inputs) > 0 {
					// If the contract is a predeployed contract, throw an error because they do not accept constructor
					// args.
					if _, ok := fuzzer.config.Fuzzing.PredeployedContracts[contractName]; ok {
						return nil, fmt.Errorf("predeployed contracts cannot accept constructor arguments")
					}
					jsonArgs, ok := fuzzer.config.Fuzzing.ConstructorArgs[contractName]
					if !ok {
						return nil, fmt.Errorf("constructor arguments for contract %s not provided", contractName)
					}
					decoded, err := valuegeneration.DecodeJSONArgumentsFromMap(contract.CompiledContract().Abi.Constructor.Inputs,
						jsonArgs, deployedContractAddr)
					if err != nil {
						return nil, err
					}
					args = decoded
				}

				// Construct our deployment message/tx data field
				msgData, err := contract.CompiledContract().GetDeploymentMessageData(args)
				if err != nil {
					return nil, fmt.Errorf("initial contract deployment failed for contract \"%v\", error: %v", contractName, err)
				}

				// If our project config has a non-zero balance for this target contract, retrieve it
				contractBalance := big.NewInt(0)
				if len(fuzzer.config.Fuzzing.TargetContractsBalances) > i {
					contractBalance = new(big.Int).Set(fuzzer.config.Fuzzing.TargetContractsBalances[i])
				}

				// Create a message to represent our contract deployment (we let deployments consume the whole block
				// gas limit rather than use tx gas limit)
				msg := calls.NewCallMessage(fuzzer.deployer, nil, 0, contractBalance, fuzzer.config.Fuzzing.BlockGasLimit, nil, nil, nil, msgData)
				msg.FillFromTestChainProperties(testChain)

				// Create a new pending block we'll commit to chain
				block, err := testChain.PendingBlockCreate()
				if err != nil {
					return nil, err
				}

				// Add our transaction to the block
				err = testChain.PendingBlockAddTx(msg.ToCoreMessage())
				if err != nil {
					return nil, err
				}

				// Commit the pending block to the chain, so it becomes the new head.
				err = testChain.PendingBlockCommit()
				if err != nil {
					return nil, err
				}

				// Ensure our transaction succeeded and, if it did not, attach an execution trace to it and re-run it.
				// The execution trace will be returned so that it can be provided to the user for debugging
				if block.MessageResults[0].Receipt.Status != types.ReceiptStatusSuccessful {
					// Create a call sequence element to represent the failed contract deployment tx
					cse := calls.NewCallSequenceElement(nil, msg, 0, 0)
					cse.ChainReference = &calls.CallSequenceElementChainReference{
						Block:            block,
						TransactionIndex: len(block.Messages) - 1,
					}
					// Revert to genesis and re-run the failed contract deployment tx.
					// We should be able to attach an execution trace; however, if it fails, we provide the ExecutionResult at a minimum.
					err = testChain.RevertToBlockNumber(0)
					if err != nil {
						return nil, fmt.Errorf("failed to reset to genesis block: %v", err)
					} else {
						_, err = calls.ExecuteCallSequenceWithExecutionTracer(testChain, fuzzer.contractDefinitions, []*calls.CallSequenceElement{cse}, true)
						if err != nil {
							return nil, fmt.Errorf("deploying %s returned a failed status: %v", contractName, block.MessageResults[0].ExecutionResult.Err)
						}
					}

					// Return the execution error and the execution trace, if possible.
					return cse.ExecutionTrace, fmt.Errorf("deploying %s returned a failed status: %v", contractName, block.MessageResults[0].ExecutionResult.Err)
				}

				// Record our deployed contract so the next config-specified constructor args can reference this
				// contract by name.
				deployedContractAddr[contractName] = block.MessageResults[0].Receipt.ContractAddress

				// Flag that we found a matching compiled contract definition and deployed it, then exit out of this
				// inner loop to process the next contract to deploy in the outer loop.
				found = true
				break
			}
		}

		// If we did not find a contract corresponding to this item in the deployment order, we throw an error.
		if !found {
			return nil, fmt.Errorf("%v was specified in the target contracts but was not found in the compilation artifacts", contractName)
		}
	}
	return nil, nil
}

// defaultCallSequenceGeneratorConfigFunc is a NewCallSequenceGeneratorConfigFunc which creates a
// CallSequenceGeneratorConfig with a default configuration. Returns the config or an error, if one occurs.
func defaultCallSequenceGeneratorConfigFunc(fuzzer *Fuzzer, valueSet *valuegeneration.ValueSet, randomProvider *rand.Rand) (*CallSequenceGeneratorConfig, error) {
	// Create the value generator and mutator for the worker.
	mutationalGeneratorConfig := &valuegeneration.MutationalValueGeneratorConfig{
		MinMutationRounds:               0,
		MaxMutationRounds:               1,
		GenerateRandomAddressBias:       0.5,
		GenerateRandomIntegerBias:       0.5,
		GenerateRandomStringBias:        0.5,
		GenerateRandomBytesBias:         0.5,
		MutateAddressProbability:        0.1,
		MutateArrayStructureProbability: 0.1,
		MutateBoolProbability:           0.1,
		MutateBytesProbability:          0.1,
		MutateBytesGenerateNewBias:      0.45,
		MutateFixedBytesProbability:     0.1,
		MutateStringProbability:         0.1,
		MutateStringGenerateNewBias:     0.7,
		MutateIntegerProbability:        0.1,
		MutateIntegerGenerateNewBias:    0.5,
		RandomValueGeneratorConfig: &valuegeneration.RandomValueGeneratorConfig{
			GenerateRandomArrayMinSize:  0,
			GenerateRandomArrayMaxSize:  100,
			GenerateRandomBytesMinSize:  0,
			GenerateRandomBytesMaxSize:  100,
			GenerateRandomStringMinSize: 0,
			GenerateRandomStringMaxSize: 100,
		},
	}
	mutationalGenerator := valuegeneration.NewMutationalValueGenerator(mutationalGeneratorConfig, valueSet, randomProvider)

	// Create a sequence generator config which uses the created value generator.
	sequenceGenConfig := &CallSequenceGeneratorConfig{
		NewSequenceProbability:                   0.3,
		RandomUnmodifiedCorpusHeadWeight:         800,
		RandomUnmodifiedCorpusTailWeight:         100,
		RandomUnmodifiedSpliceAtRandomWeight:     200,
		RandomUnmodifiedInterleaveAtRandomWeight: 100,
		RandomMutatedCorpusHeadWeight:            80,
		RandomMutatedCorpusTailWeight:            10,
		RandomMutatedSpliceAtRandomWeight:        20,
		RandomMutatedInterleaveAtRandomWeight:    10,
		ValueGenerator:                           mutationalGenerator,
		ValueMutator:                             mutationalGenerator,
	}
	return sequenceGenConfig, nil
}

// defaultShrinkingValueMutatorFunc is a NewShrinkingValueMutatorFunc which creates value mutator to be used for
// shrinking purposes. Returns the value mutator or an error, if one occurs.
func defaultShrinkingValueMutatorFunc(fuzzer *Fuzzer, valueSet *valuegeneration.ValueSet, randomProvider *rand.Rand) (valuegeneration.ValueMutator, error) {
	// Create the shrinking value mutator for the worker.
	shrinkingValueMutatorConfig := &valuegeneration.ShrinkingValueMutatorConfig{
		ShrinkValueProbability: 0.1,
	}
	shrinkingValueMutator := valuegeneration.NewShrinkingValueMutator(shrinkingValueMutatorConfig, valueSet, randomProvider)
	return shrinkingValueMutator, nil
}

// spawnWorkersLoop is a method which spawns a config-defined amount of FuzzerWorker to carry out the fuzzing campaign.
// This function exits when Fuzzer.ctx is cancelled.
func (f *Fuzzer) spawnWorkersLoop(baseTestChain *chain.TestChain) error {
	// We create our fuzz workers in a loop, using a channel to block when we reach capacity.
	// If we encounter any errors, we stop.
	f.workers = make([]*FuzzerWorker, f.config.Fuzzing.Workers)
	threadReserveChannel := make(chan struct{}, f.config.Fuzzing.Workers)

	// Workers are "reset" when they hit some config-defined limit. They are destroyed and recreated at the same index.
	// For now, we create our available index queue before initializing some providers and entering our main loop.
	type availableWorkerSlot struct {
		index          int
		randomProvider *rand.Rand
	}
	availableWorkerSlotQueue := make([]availableWorkerSlot, f.config.Fuzzing.Workers)
	availableWorkerIndexedLock := sync.Mutex{}
	for i := 0; i < len(availableWorkerSlotQueue); i++ {
		availableWorkerSlotQueue[i] = availableWorkerSlot{
			index:          i,
			randomProvider: randomutils.ForkRandomProvider(f.randomProvider),
		}
	}

	// Define a flag that indicates whether we have not cancelled o
	working := !utils.CheckContextDone(f.ctx)

	// Create workers and start fuzzing.
	var err error
	for err == nil && working {
		// Send an item into our channel to queue up a spot. This will block us if we hit capacity until a worker
		// slot is freed up.
		threadReserveChannel <- struct{}{}

		// Pop a worker index off of our queue
		availableWorkerIndexedLock.Lock()
		workerSlotInfo := availableWorkerSlotQueue[0]
		availableWorkerSlotQueue = availableWorkerSlotQueue[1:]
		availableWorkerIndexedLock.Unlock()

		// Run our goroutine. This should take our queued struct out of the channel once it's done,
		// keeping us at our desired thread capacity. If we encounter an error, we store it and continue
		// processing the cleanup logic to exit gracefully.
		go func(workerSlotInfo availableWorkerSlot) {
			// Create a new worker for this fuzzing.
			worker, workerCreatedErr := newFuzzerWorker(f, workerSlotInfo.index, workerSlotInfo.randomProvider)
			f.workers[workerSlotInfo.index] = worker
			if err == nil && workerCreatedErr != nil {
				err = workerCreatedErr
			}
			if err == nil {
				// Publish an event indicating we created a worker.
				workerCreatedErr = f.Events.WorkerCreated.Publish(FuzzerWorkerCreatedEvent{Worker: worker})
				if err == nil && workerCreatedErr != nil {
					err = workerCreatedErr
				}
			}

			// Run the worker and check if we received a cancelled signal, or we encountered an error.
			if err == nil {
				ctxCancelled, workerErr := worker.run(baseTestChain)
				if workerErr != nil {
					err = workerErr
				}

				// If we received a cancelled signal, signal our exit from the working loop.
				if working && ctxCancelled {
					working = false
				}
			}

			// Free our worker id before unblocking our channel, as a free one will be expected.
			availableWorkerIndexedLock.Lock()
			availableWorkerSlotQueue = append(availableWorkerSlotQueue, workerSlotInfo)
			availableWorkerIndexedLock.Unlock()

			// Publish an event indicating we destroyed a worker.
			workerDestroyedErr := f.Events.WorkerDestroyed.Publish(FuzzerWorkerDestroyedEvent{Worker: worker})
			if err == nil && workerDestroyedErr != nil {
				err = workerDestroyedErr
			}

			// Unblock our channel by freeing our capacity of another item, making way for another worker.
			<-threadReserveChannel
		}(workerSlotInfo)
	}

	// Explicitly call cancel on our context to ensure all threads exit if we encountered an error.
	if f.ctxCancelFunc != nil {
		f.ctxCancelFunc()
	}

	// Wait for every worker to be freed, so we don't have a race condition when reporting the order
	// of events to our test provider.
	for {
		// Obtain the count of free workers.
		availableWorkerIndexedLock.Lock()
		freeWorkers := len(availableWorkerSlotQueue)
		availableWorkerIndexedLock.Unlock()

		// We keep waiting until every worker is free
		if freeWorkers == len(f.workers) {
			break
		} else {
			time.Sleep(50 * time.Millisecond)
		}
	}
	return err
}

// Start begins a fuzzing operation on the provided project configuration. This operation will not return until an error
// is encountered or the fuzzing operation has completed. Its execution can be cancelled using the Stop method.
// Returns an error if one is encountered.
func (f *Fuzzer) Start() error {
	// Define our variable to catch errors
	var err error

	// While we're fuzzing, we'll want to have an initialized random provider.
	f.randomProvider = rand.New(rand.NewSource(time.Now().UnixNano()))

	// Create our running context (allows us to cancel across threads)
	f.ctx, f.ctxCancelFunc = context.WithCancel(context.Background())

	// If we set a timeout, create the timeout context now, as we're about to begin fuzzing.
	if f.config.Fuzzing.Timeout > 0 {
		f.logger.Info("Running with a timeout of ", colors.Bold, f.config.Fuzzing.Timeout, " seconds")
		f.ctx, f.ctxCancelFunc = context.WithTimeout(f.ctx, time.Duration(f.config.Fuzzing.Timeout)*time.Second)
	}

	// Set up the corpus
	f.logger.Info("Initializing corpus")
	f.corpus, err = corpus.NewCorpus(f.config.Fuzzing.CorpusDirectory)
	if err != nil {
		f.logger.Error("Failed to create the corpus", err)
		return err
	}

	// Initialize our metrics and valueGenerator.
	f.metrics = newFuzzerMetrics(f.config.Fuzzing.Workers)

	// Initialize our test cases and providers
	f.testCasesLock.Lock()
	f.testCases = make([]TestCase, 0)
	f.testCasesFinished = make(map[string]TestCase)
	f.testCasesLock.Unlock()

	// Create our test chain
	baseTestChain, err := f.createTestChain()
	if err != nil {
		f.logger.Error("Failed to create the test chain", err)
		return err
	}

	// Set it up with our deployment/setup strategy defined by the fuzzer.
	f.logger.Info("Setting up test chain")
	trace, err := f.Hooks.ChainSetupFunc(f, baseTestChain)
	if err != nil {
		if trace != nil {
			f.logger.Error("Failed to initialize the test chain", err, errors.New(trace.Log().ColorString()))
		} else {
			f.logger.Error("Failed to initialize the test chain", err)
		}
		return err
	}
	f.logger.Info("Finished setting up test chain")

	// Initialize our coverage maps by measuring the coverage we get from the corpus.
	var corpusActiveSequences, corpusTotalSequences int
	if f.corpus.CallSequenceEntryCount(true, true, true) > 0 {
		f.logger.Info("Running call sequences in the corpus...")
	}
	startTime := time.Now()
	corpusActiveSequences, corpusTotalSequences, err = f.corpus.Initialize(baseTestChain, f.contractDefinitions)
	if corpusTotalSequences > 0 {
		f.logger.Info("Finished running call sequences in the corpus in ", time.Since(startTime).Round(time.Second))
	}
	if err != nil {
		f.logger.Error("Failed to initialize the corpus", err)
		return err
	}

	// Log corpus health statistics, if we have any existing sequences.
	if corpusTotalSequences > 0 {
		f.logger.Info(
			colors.Bold, "corpus: ", colors.Reset,
			"health: ", colors.Bold, int(float32(corpusActiveSequences)/float32(corpusTotalSequences)*100.0), "%", colors.Reset, ", ",
			"sequences: ", colors.Bold, corpusTotalSequences, " (", corpusActiveSequences, " valid, ", corpusTotalSequences-corpusActiveSequences, " invalid)", colors.Reset,
		)
	}

	// Log the start of our fuzzing campaign.
	f.logger.Info("Fuzzing with ", colors.Bold, f.config.Fuzzing.Workers, colors.Reset, " workers")

	// Start our printing loop now that we're about to begin fuzzing.
	go f.printMetricsLoop()

	// Publish a fuzzer starting event.
	err = f.Events.FuzzerStarting.Publish(FuzzerStartingEvent{Fuzzer: f})
	if err != nil {
		f.logger.Error("FuzzerStarting event subscriber returned an error", err)
		return err
	}

	// If StopOnNoTests is true and there are no test cases, then throw an error
	if f.config.Fuzzing.Testing.StopOnNoTests && len(f.testCases) == 0 {
		err = fmt.Errorf("no assertion, property, optimization, or custom tests were found to fuzz")
		if !f.config.Fuzzing.Testing.AssertionTesting.TestViewMethods {
			err = fmt.Errorf("no assertion, property, optimization, or custom tests were found to fuzz and testing view methods is disabled")
		}
		f.logger.Error("Failed to start fuzzer", err)
		return err
	}

	// Run the main worker loop
	err = f.spawnWorkersLoop(baseTestChain)
	if err != nil {
		f.logger.Error("Encountered an error in the main fuzzing loop", err)
	}

	// NOTE: After this point, we capture errors but do not return immediately, as we want to exit gracefully.

	// If we have coverage enabled and a corpus directory set, write the corpus. We do this even if we had a
	// previous error, as we don't want to lose corpus entries.
	if f.config.Fuzzing.CoverageEnabled {
		corpusFlushErr := f.corpus.Flush()
		if err == nil && corpusFlushErr != nil {
			err = corpusFlushErr
			f.logger.Info("Failed to flush the corpus", err)
		}
	}

	// Publish a fuzzer stopping event.
	fuzzerStoppingErr := f.Events.FuzzerStopping.Publish(FuzzerStoppingEvent{Fuzzer: f, err: err})
	if err == nil && fuzzerStoppingErr != nil {
		err = fuzzerStoppingErr
		f.logger.Error("FuzzerStopping event subscriber returned an error", err)
	}

	// Print our results on exit.
	f.printExitingResults()

	// Finally, generate our coverage report if we have set a valid corpus directory.
	if err == nil && f.config.Fuzzing.CorpusDirectory != "" {
		coverageReportPath := filepath.Join(f.config.Fuzzing.CorpusDirectory, "coverage_report.html")
		err = coverage.GenerateReport(f.compilations, f.corpus.CoverageMaps(), coverageReportPath)
		if err != nil {
			f.logger.Error("Failed to generate coverage report", err)
		} else {
			f.logger.Info("Coverage report saved to file: ", colors.Bold, coverageReportPath, colors.Reset)
		}
	}

	// Return any encountered error.
	return err
}

// Stop stops a running operation invoked by the Start method. This method may return before complete operation teardown
// occurs.
func (f *Fuzzer) Stop() {
	// Call the cancel function on our running context to stop all working goroutines
	if f.ctxCancelFunc != nil {
		f.ctxCancelFunc()
	}
}

// printMetricsLoop prints metrics to the console in a loop until ctx signals a stopped operation.
func (f *Fuzzer) printMetricsLoop() {
	// Define our start time
	startTime := time.Now()

	// Define cached variables for our metrics to calculate deltas.
	lastCallsTested := big.NewInt(0)
	lastSequencesTested := big.NewInt(0)
	lastWorkerStartupCount := big.NewInt(0)
	lastGasUsed := big.NewInt(0)

	lastPrintedTime := time.Time{}
	for !utils.CheckContextDone(f.ctx) {
		// Obtain our metrics
		callsTested := f.metrics.CallsTested()
		sequencesTested := f.metrics.SequencesTested()
		gasUsed := f.metrics.GasUsed()
		failedSequences := f.metrics.FailedSequences()
		workerStartupCount := f.metrics.WorkerStartupCount()
		workersShrinking := f.metrics.WorkersShrinkingCount()

		// Calculate time elapsed since the last update
		secondsSinceLastUpdate := time.Since(lastPrintedTime).Seconds()

		// Obtain memory usage stats
		var memStats runtime.MemStats
		runtime.ReadMemStats(&memStats)
		memoryUsedMB := memStats.Alloc / 1024 / 1024
		memoryTotalMB := memStats.Sys / 1024 / 1024

		// Print a metrics update
		logBuffer := logging.NewLogBuffer()
		logBuffer.Append(colors.Bold, "fuzz: ", colors.Reset)
		logBuffer.Append("elapsed: ", colors.Bold, time.Since(startTime).Round(time.Second).String(), colors.Reset)
		logBuffer.Append(", calls: ", colors.Bold, fmt.Sprintf("%d (%d/sec)", callsTested, uint64(float64(new(big.Int).Sub(callsTested, lastCallsTested).Uint64())/secondsSinceLastUpdate)), colors.Reset)
		logBuffer.Append(", seq/s: ", colors.Bold, fmt.Sprintf("%d", uint64(float64(new(big.Int).Sub(sequencesTested, lastSequencesTested).Uint64())/secondsSinceLastUpdate)), colors.Reset)
		logBuffer.Append(", coverage: ", colors.Bold, fmt.Sprintf("%d", f.corpus.CoverageMaps().UniquePCs()), colors.Reset)
		logBuffer.Append(", corpus: ", colors.Bold, fmt.Sprintf("%d", f.corpus.ActiveMutableSequenceCount()), colors.Reset)
		logBuffer.Append(", failures: ", colors.Bold, fmt.Sprintf("%d/%d", failedSequences, sequencesTested), colors.Reset)
		logBuffer.Append(", gas/s: ", colors.Bold, fmt.Sprintf("%d", uint64(float64(new(big.Int).Sub(gasUsed, lastGasUsed).Uint64())/secondsSinceLastUpdate)), colors.Reset)
		if f.logger.Level() <= zerolog.DebugLevel {
			logBuffer.Append(", shrinking: ", colors.Bold, fmt.Sprintf("%v", workersShrinking), colors.Reset)
			logBuffer.Append(", mem: ", colors.Bold, fmt.Sprintf("%v/%v MB", memoryUsedMB, memoryTotalMB), colors.Reset)
			logBuffer.Append(", resets/s: ", colors.Bold, fmt.Sprintf("%d", uint64(float64(new(big.Int).Sub(workerStartupCount, lastWorkerStartupCount).Uint64())/secondsSinceLastUpdate)), colors.Reset)
		}
		f.logger.Info(logBuffer.Elements()...)

		// Update our delta tracking metrics
		lastPrintedTime = time.Now()
		lastCallsTested = callsTested
		lastSequencesTested = sequencesTested
		lastGasUsed = gasUsed
		lastWorkerStartupCount = workerStartupCount

		// If we reached our transaction threshold, halt
		testLimit := f.config.Fuzzing.TestLimit
		if testLimit > 0 && (!callsTested.IsUint64() || callsTested.Uint64() >= testLimit) {
			f.logger.Info("Transaction test limit reached, halting now...")
			f.Stop()
			break
		}

		// Sleep some time between print iterations
		time.Sleep(time.Second * 3)
	}
}

// printExitingResults prints the TestCase results prior to the fuzzer exiting.
func (f *Fuzzer) printExitingResults() {
	// Define the order our test cases should be sorted by when considering status.
	testCaseDisplayOrder := map[TestCaseStatus]int{
		TestCaseStatusNotStarted: 0,
		TestCaseStatusPassed:     1,
		TestCaseStatusFailed:     2,
		TestCaseStatusRunning:    3,
	}

	// Sort the test cases by status and then ID.
	sort.Slice(f.testCases, func(i int, j int) bool {
		// Sort by order first
		iStatusOrder := testCaseDisplayOrder[f.testCases[i].Status()]
		jStatusOrder := testCaseDisplayOrder[f.testCases[j].Status()]
		if iStatusOrder != jStatusOrder {
			return iStatusOrder < jStatusOrder
		}

		// Then we sort by ID.
		return strings.Compare(f.testCases[i].ID(), f.testCases[j].ID()) <= 0
	})

	// Define variables to track our final test count.
	var (
		testCountPassed int
		testCountFailed int
	)

	// Print the results of each individual test case.
	f.logger.Info("Fuzzer stopped, test results follow below ...")
	for _, testCase := range f.testCases {
		f.logger.Info(testCase.LogMessage().ColorString())

		// Tally our pass/fail count.
		if testCase.Status() == TestCaseStatusPassed {
			testCountPassed++
		} else if testCase.Status() == TestCaseStatusFailed {
			testCountFailed++
		}
	}

	// Print our final tally of test statuses.
	f.logger.Info("Test summary: ", colors.GreenBold, testCountPassed, colors.Reset, " test(s) passed, ", colors.RedBold, testCountFailed, colors.Reset, " test(s) failed")
}<|MERGE_RESOLUTION|>--- conflicted
+++ resolved
@@ -298,18 +298,6 @@
 			// Loop for every contract and register it in our contract definitions
 			for contractName := range source.Contracts {
 				contract := source.Contracts[contractName]
-<<<<<<< HEAD
-				// Register contract setup hook if exists
-				var setupHook *fuzzerTypes.ContractSetupHook
-				for _, method := range contract.Abi.Methods {
-					if method.Name == "setUp" {
-						setupHook = &fuzzerTypes.ContractSetupHook{Method: method, DeployerAddress: f.deployer}
-						break
-					}
-				}
-
-				contractDefinition := fuzzerTypes.NewContract(contractName, sourcePath, &contract, compilation, setupHook)
-=======
 
 				// Skip interfaces.
 				if contract.Kind == compilationTypes.ContractKindInterface {
@@ -319,7 +307,7 @@
 				contractDefinition := fuzzerTypes.NewContract(contractName, sourcePath, &contract, compilation)
 
 				// Sort available methods by type
-				assertionTestMethods, propertyTestMethods, optimizationTestMethods := fuzzingutils.BinTestByType(&contract,
+				assertionTestMethods, propertyTestMethods, optimizationTestMethods, setupHook := fuzzingutils.BinTestByType(&contract,
 					f.config.Fuzzing.Testing.PropertyTesting.TestPrefixes,
 					f.config.Fuzzing.Testing.OptimizationTesting.TestPrefixes,
 					f.config.Fuzzing.Testing.AssertionTesting.TestViewMethods)
@@ -327,6 +315,11 @@
 				contractDefinition.PropertyTestMethods = propertyTestMethods
 				contractDefinition.OptimizationTestMethods = optimizationTestMethods
 
+				// Register the contract's setup hook, if exists
+				if setupHook != nil {
+					contractDefinition.SetupHook = &fuzzerTypes.ContractSetupHook{Method: setupHook, DeployerAddress: f.deployer}
+				}
+
 				// Filter and record methods available for assertion testing. Property and optimization tests are always run.
 				if len(f.config.Fuzzing.Testing.TargetFunctionSignatures) > 0 {
 					// Only consider methods that are in the target methods list
@@ -337,7 +330,6 @@
 					contractDefinition = contractDefinition.WithExcludedAssertionMethods(f.config.Fuzzing.Testing.ExcludeFunctionSignatures)
 				}
 
->>>>>>> ff587c3d
 				f.contractDefinitions = append(f.contractDefinitions, contractDefinition)
 			}
 		}
