package fuzzing

import (
	"context"
	"errors"
	"fmt"
	"github.com/ethereum/go-ethereum/crypto"
	"math/big"
	"math/rand"
	"os"
	"path/filepath"
	"runtime"
	"sort"
	"strconv"
	"strings"
	"sync"
	"time"

	"github.com/crytic/medusa/fuzzing/executiontracer"

	"github.com/crytic/medusa/fuzzing/coverage"
	"github.com/crytic/medusa/logging"
	"github.com/crytic/medusa/logging/colors"
	"github.com/rs/zerolog"

	"github.com/crytic/medusa/fuzzing/calls"
	"github.com/crytic/medusa/utils/randomutils"
	"github.com/ethereum/go-ethereum/core/types"

	"github.com/crytic/medusa/chain"
	compilationTypes "github.com/crytic/medusa/compilation/types"
	"github.com/crytic/medusa/fuzzing/config"
	fuzzerTypes "github.com/crytic/medusa/fuzzing/contracts"
	"github.com/crytic/medusa/fuzzing/corpus"
	"github.com/crytic/medusa/fuzzing/valuegeneration"
	"github.com/crytic/medusa/utils"
	"github.com/ethereum/go-ethereum/accounts/abi"
	"github.com/ethereum/go-ethereum/common"
	"golang.org/x/exp/slices"
)

// Fuzzer represents an Ethereum smart contract fuzzing provider.
type Fuzzer struct {
	// ctx describes the context for the fuzzing run, used to cancel running operations.
	ctx context.Context
	// ctxCancelFunc describes a function which can be used to cancel the fuzzing operations ctx tracks.
	ctxCancelFunc context.CancelFunc

	// config describes the project configuration which the fuzzing is targeting.
	config config.ProjectConfig
	// senders describes a set of account addresses used to send state changing calls in fuzzing campaigns.
	senders []common.Address
	// deployer describes an account address used to deploy contracts in fuzzing campaigns.
	deployer common.Address

	// compilations describes all compilations added as targets.
	compilations []compilationTypes.Compilation
	// contractDefinitions defines targets to be fuzzed once their deployment is detected. They are derived from
	// compilations.
	contractDefinitions fuzzerTypes.Contracts
	// baseValueSet represents a valuegeneration.ValueSet containing input values for our fuzz tests.
	baseValueSet *valuegeneration.ValueSet

	// workers represents the work threads created by this Fuzzer when Start invokes a fuzz operation.
	workers []*FuzzerWorker
	// metrics represents the metrics for the fuzzing campaign.
	metrics *FuzzerMetrics
	// corpus stores a list of transaction sequences that can be used for coverage-guided fuzzing
	corpus *corpus.Corpus

	// randomProvider describes the provider used to generate random values in the Fuzzer. All other random providers
	// used by the Fuzzer's subcomponents are derived from this one.
	randomProvider *rand.Rand

	// testCases contains every TestCase registered with the Fuzzer.
	testCases []TestCase
	// testCasesLock provides thread-synchronization to avoid race conditions when accessing or updating test cases.
	testCasesLock sync.Mutex
	// testCasesFinished describes test cases already reported as having been finalized.
	testCasesFinished map[string]TestCase

	// Events describes the event system for the Fuzzer.
	Events FuzzerEvents

	// Hooks describes the replaceable functions used by the Fuzzer.
	Hooks FuzzerHooks

	// logger describes the Fuzzer's log object that can be used to log important events
	logger *logging.Logger
}

// NewFuzzer returns an instance of a new Fuzzer provided a project configuration, or an error if one is encountered
// while initializing the code.
func NewFuzzer(config config.ProjectConfig) (*Fuzzer, error) {
	// Disable colors if requested
	if config.Logging.NoColor {
		colors.DisableColor()
	}

	// Create the global logger and add stdout as an unstructured output stream
	// Note that we are not using the project config's log level because we have not validated it yet
	logging.GlobalLogger = logging.NewLogger(config.Logging.Level)
	logging.GlobalLogger.AddWriter(os.Stdout, logging.UNSTRUCTURED, !config.Logging.NoColor)

	// If the log directory is a non-empty string, create a file for unstructured, un-colorized file logging
	if config.Logging.LogDirectory != "" {
		// Filename will be the "log-current_unix_timestamp.log"
		filename := "log-" + strconv.FormatInt(time.Now().Unix(), 10) + ".log"
		// Create the file
		file, err := utils.CreateFile(config.Logging.LogDirectory, filename)
		if err != nil {
			logging.GlobalLogger.Error("Failed to create log file", err)
			return nil, err
		}
		logging.GlobalLogger.AddWriter(file, logging.UNSTRUCTURED, false)
	}

	// Validate our provided config
	err := config.Validate()
	if err != nil {
		logging.GlobalLogger.Error("Invalid configuration", err)
		return nil, err
	}

	// Update the log level of the global logger now
	logging.GlobalLogger.SetLevel(config.Logging.Level)

	// Get the fuzzer's custom sub-logger
	logger := logging.GlobalLogger.NewSubLogger("module", "fuzzer")

	// Parse the senders addresses from our account config.
	senders, err := utils.HexStringsToAddresses(config.Fuzzing.SenderAddresses)
	if err != nil {
		logger.Error("Invalid sender address(es)", err)
		return nil, err
	}

	// Parse the deployer address from our account config
	deployer, err := utils.HexStringToAddress(config.Fuzzing.DeployerAddress)
	if err != nil {
		logger.Error("Invalid deployer address", err)
		return nil, err
	}

	// Create and return our fuzzing instance.
	fuzzer := &Fuzzer{
		config:              config,
		senders:             senders,
		deployer:            deployer,
		baseValueSet:        valuegeneration.NewValueSet(),
		contractDefinitions: make(fuzzerTypes.Contracts, 0),
		testCases:           make([]TestCase, 0),
		testCasesFinished:   make(map[string]TestCase),
		Hooks: FuzzerHooks{
			NewCallSequenceGeneratorConfigFunc: defaultCallSequenceGeneratorConfigFunc,
			NewShrinkingValueMutatorFunc:       defaultShrinkingValueMutatorFunc,
			ChainSetupFunc:                     chainSetupFromCompilations,
			CallSequenceTestFuncs:              make([]CallSequenceTestFunc, 0),
		},
		logger: logger,
	}

	// Add our sender and deployer addresses to the base value set for the value generator, so they will be used as
	// address arguments in fuzzing campaigns.
	fuzzer.baseValueSet.AddAddress(fuzzer.deployer)
	for _, sender := range fuzzer.senders {
		fuzzer.baseValueSet.AddAddress(sender)
	}

	// If we have a compilation config
	if fuzzer.config.Compilation != nil {
		// Compile the targets specified in the compilation config
		fuzzer.logger.Info("Compiling targets with ", colors.Bold, fuzzer.config.Compilation.Platform, colors.Reset)
		compilations, _, err := (*fuzzer.config.Compilation).Compile()
		if err != nil {
			fuzzer.logger.Error("Failed to compile target", err)
			return nil, err
		}

		// Add our compilation targets
		fuzzer.AddCompilationTargets(compilations)
	}

	// Register any default providers if specified.
	if fuzzer.config.Fuzzing.Testing.PropertyTesting.Enabled {
		attachPropertyTestCaseProvider(fuzzer)
	}
	if fuzzer.config.Fuzzing.Testing.AssertionTesting.Enabled {
		attachAssertionTestCaseProvider(fuzzer)
	}
	if fuzzer.config.Fuzzing.Testing.OptimizationTesting.Enabled {
		// TODO: Remove this warning when call sequence shrinking is improved
		fuzzer.logger.Warn("Currently, optimization mode's call sequence shrinking is inefficient; this may lead to minor performance issues")
		attachOptimizationTestCaseProvider(fuzzer)
	}
	return fuzzer, nil
}

// ContractDefinitions exposes the contract definitions registered with the Fuzzer.
func (f *Fuzzer) ContractDefinitions() fuzzerTypes.Contracts {
	return slices.Clone(f.contractDefinitions)
}

// Config exposes the underlying project configuration provided to the Fuzzer.
func (f *Fuzzer) Config() config.ProjectConfig {
	return f.config
}

// BaseValueSet exposes the underlying value set provided to the Fuzzer value generators to aid in generation
// (e.g. for use in mutation operations).
func (f *Fuzzer) BaseValueSet() *valuegeneration.ValueSet {
	return f.baseValueSet
}

// SenderAddresses exposes the account addresses from which state changing fuzzed transactions will be sent by a
// FuzzerWorker.
func (f *Fuzzer) SenderAddresses() []common.Address {
	return f.senders
}

// DeployerAddress exposes the account address from which contracts will be deployed by a FuzzerWorker.
func (f *Fuzzer) DeployerAddress() common.Address {
	return f.deployer
}

// TestCases exposes the underlying tests run during the fuzzing campaign.
func (f *Fuzzer) TestCases() []TestCase {
	return f.testCases
}

// TestCasesWithStatus exposes the underlying tests with the provided status.
func (f *Fuzzer) TestCasesWithStatus(status TestCaseStatus) []TestCase {
	// Acquire a thread lock to avoid race conditions
	f.testCasesLock.Lock()
	defer f.testCasesLock.Unlock()

	// Collect all test cases with matching statuses.
	return utils.SliceWhere(f.testCases, func(t TestCase) bool {
		return t.Status() == status
	})
}

// RegisterTestCase registers a new TestCase with the Fuzzer.
func (f *Fuzzer) RegisterTestCase(testCase TestCase) {
	// Acquire a thread lock to avoid race conditions
	f.testCasesLock.Lock()
	defer f.testCasesLock.Unlock()

	// Display what is being tested
	f.logger.Info(testCase.LogMessage().Elements()...)

	// Append our test case to our list
	f.testCases = append(f.testCases, testCase)
}

// ReportTestCaseFinished is used to report a TestCase status as finalized to the Fuzzer.
func (f *Fuzzer) ReportTestCaseFinished(testCase TestCase) {
	// Acquire a thread lock to avoid race conditions
	f.testCasesLock.Lock()
	defer f.testCasesLock.Unlock()

	// If we already reported this test case as finished, stop
	if _, alreadyExists := f.testCasesFinished[testCase.ID()]; alreadyExists {
		return
	}

	// Otherwise now mark the test case as finished.
	f.testCasesFinished[testCase.ID()] = testCase

	// We only log here if we're not configured to stop on the first test failure. This is because the fuzzer prints
	// results on exit, so we avoid duplicate messages.
	if !f.config.Fuzzing.Testing.StopOnFailedTest {
		f.logger.Info(testCase.LogMessage().Elements()...)
	}

	// If the config specifies, we stop after the first failed test reported.
	if testCase.Status() == TestCaseStatusFailed && f.config.Fuzzing.Testing.StopOnFailedTest {
		f.Stop()
	}
}

// AddCompilationTargets takes a compilation and updates the Fuzzer state with additional Fuzzer.ContractDefinitions
// definitions and Fuzzer.BaseValueSet values.
func (f *Fuzzer) AddCompilationTargets(compilations []compilationTypes.Compilation) {
	// Loop for each contract in each compilation and deploy it to the test node.
	for i := 0; i < len(compilations); i++ {
		// Add our compilation to the list and get a reference to it.
		f.compilations = append(f.compilations, compilations[i])
		compilation := &f.compilations[len(f.compilations)-1]

		// Loop for each source
		for sourcePath, source := range compilation.Sources {
			// Seed our base value set from every source's AST
			f.baseValueSet.SeedFromAst(source.Ast)

			// Loop for every contract and register it in our contract definitions
			for contractName := range source.Contracts {
				contract := source.Contracts[contractName]
				contractDefinition := fuzzerTypes.NewContract(contractName, sourcePath, &contract, compilation)
				f.contractDefinitions = append(f.contractDefinitions, contractDefinition)
			}
		}

		// Cache all of our source code if it hasn't been already.
		err := compilation.CacheSourceCode()
		if err != nil {
			f.logger.Warn("Failed to cache compilation source file data", err)
		}
	}
}

// createTestChain creates a test chain with the account balance allocations specified by the config.
func (f *Fuzzer) createTestChain() (*chain.TestChain, error) {
	// Create our genesis allocations.
	// NOTE: Sharing GenesisAlloc between chains will result in some accounts not being funded for some reason.
	genesisAlloc := make(types.GenesisAlloc)

	// Fund all of our sender addresses in the genesis block
	initBalance := new(big.Int).Div(abi.MaxInt256, big.NewInt(2)) // TODO: make this configurable
	for _, sender := range f.senders {
		genesisAlloc[sender] = types.Account{
			Balance: initBalance,
		}
	}

	// Fund our deployer address in the genesis block
	genesisAlloc[f.deployer] = types.Account{
		Balance: initBalance,
	}

	// Identify which contracts need to be predeployed to a deterministic address by iterating across the mapping
	contractAddressOverrides := make(map[common.Hash]common.Address, len(f.config.Fuzzing.PredeployedContracts))
	for contractName, addrStr := range f.config.Fuzzing.PredeployedContracts {
		found := false
		// Try to find the associated compilation artifact
		for _, contract := range f.contractDefinitions {
			if contract.Name() == contractName {
				// Hash the init bytecode (so that it can be easily identified in the EVM) and map it to the
				// requested address
				initBytecodeHash := crypto.Keccak256Hash(contract.CompiledContract().InitBytecode)
				contractAddr, err := utils.HexStringToAddress(addrStr)
				if err != nil {
					return nil, fmt.Errorf("invalid address provided for a predeployed contract: %v", contract.Name())
				}
				contractAddressOverrides[initBytecodeHash] = contractAddr
				found = true
				break
			}
		}

		// Throw an error if the contract specified in the config is not found
		if !found {
			return nil, fmt.Errorf("%v was specified in the predeployed contracts but was not found in the compilation artifacts", contractName)
		}
	}

	// Update the test chain config with the contract address overrides
	f.config.Fuzzing.TestChainConfig.ContractAddressOverrides = contractAddressOverrides

	// Create our test chain with our basic allocations and passed medusa's chain configuration
	testChain, err := chain.NewTestChain(genesisAlloc, &f.config.Fuzzing.TestChainConfig)

	// Set our block gas limit
	testChain.BlockGasLimit = f.config.Fuzzing.BlockGasLimit
	return testChain, err
}

// chainSetupFromCompilations is a TestChainSetupFunc which sets up the base test chain state by deploying
// all compiled contract definitions. This includes any successful compilations as a result of the Fuzzer.config
// definitions, as well as those added by Fuzzer.AddCompilationTargets. The contract deployment order is defined by
// the Fuzzer.config.
func chainSetupFromCompilations(fuzzer *Fuzzer, testChain *chain.TestChain) (*executiontracer.ExecutionTrace, error) {
	// Verify that target contracts is not empty. If it's empty, but we only have one contract definition,
	// we can infer the target contracts. Otherwise, we report an error.
	if len(fuzzer.config.Fuzzing.TargetContracts) == 0 {
		if len(fuzzer.contractDefinitions) == 1 {
			fuzzer.config.Fuzzing.TargetContracts = []string{fuzzer.contractDefinitions[0].Name()}
		} else {
<<<<<<< HEAD
			return fmt.Errorf("missing target contracts"), nil
=======
			return nil, fmt.Errorf("missing target contracts (update fuzzing.targetContracts in the project config " +
				"or use the --target-contracts CLI flag)")
>>>>>>> 294906b5
		}
	}

	// Concatenate the predeployed contracts and target contracts
	// Ordering is important here (predeploys _then_ targets) so that you can have the same contract in both lists
	// while still being able to use the contract address overrides
	contractsToDeploy := make([]string, 0)
	for contractName := range fuzzer.config.Fuzzing.PredeployedContracts {
		contractsToDeploy = append(contractsToDeploy, contractName)
	}
	contractsToDeploy = append(contractsToDeploy, fuzzer.config.Fuzzing.TargetContracts...)

	deployedContractAddr := make(map[string]common.Address)
	// Loop for all contracts to deploy
	for i, contractName := range contractsToDeploy {
		// Look for a contract in our compiled contract definitions that matches this one
		found := false
		for _, contract := range fuzzer.contractDefinitions {
			// If we found a contract definition that matches this definition by name, try to deploy it
			if contract.Name() == contractName {
				// Concatenate constructor arguments, if necessary
				args := make([]any, 0)
				if len(contract.CompiledContract().Abi.Constructor.Inputs) > 0 {
					// If the contract is a predeployed contract, throw an error because they do not accept constructor
					// args.
					if _, ok := fuzzer.config.Fuzzing.PredeployedContracts[contractName]; ok {
						return fmt.Errorf("predeployed contracts cannot accept constructor arguments"), nil
					}
					jsonArgs, ok := fuzzer.config.Fuzzing.ConstructorArgs[contractName]
					if !ok {
						return nil, fmt.Errorf("constructor arguments for contract %s not provided", contractName)
					}
					decoded, err := valuegeneration.DecodeJSONArgumentsFromMap(contract.CompiledContract().Abi.Constructor.Inputs,
						jsonArgs, deployedContractAddr)
					if err != nil {
						return nil, err
					}
					args = decoded
				}

				// Construct our deployment message/tx data field
				msgData, err := contract.CompiledContract().GetDeploymentMessageData(args)
				if err != nil {
					return nil, fmt.Errorf("initial contract deployment failed for contract \"%v\", error: %v", contractName, err)
				}

				// If our project config has a non-zero balance for this target contract, retrieve it
				contractBalance := big.NewInt(0)
				if len(fuzzer.config.Fuzzing.TargetContractsBalances) > i {
					contractBalance = new(big.Int).Set(fuzzer.config.Fuzzing.TargetContractsBalances[i])
				}

				// Create a message to represent our contract deployment (we let deployments consume the whole block
				// gas limit rather than use tx gas limit)
				msg := calls.NewCallMessage(fuzzer.deployer, nil, 0, contractBalance, fuzzer.config.Fuzzing.BlockGasLimit, nil, nil, nil, msgData)
				msg.FillFromTestChainProperties(testChain)

				// Create a new pending block we'll commit to chain
				block, err := testChain.PendingBlockCreate()
				if err != nil {
					return nil, err
				}

				// Add our transaction to the block
				err = testChain.PendingBlockAddTx(msg.ToCoreMessage(), nil)
				if err != nil {
					return nil, err
				}

				// Commit the pending block to the chain, so it becomes the new head.
				err = testChain.PendingBlockCommit()
				if err != nil {
					return nil, err
				}

				// Ensure our transaction succeeded and, if it did not, attach an execution trace to it and re-run it.
				// The execution trace will be returned so that it can be provided to the user for debugging
				if block.MessageResults[0].Receipt.Status != types.ReceiptStatusSuccessful {
					// Create a call sequence element to represent the failed contract deployment tx
					cse := calls.NewCallSequenceElement(nil, msg, 0, 0)
					cse.ChainReference = &calls.CallSequenceElementChainReference{
						Block:            block,
						TransactionIndex: len(block.Messages) - 1,
					}
					// Revert to genesis and re-run the failed contract deployment tx.
					// We should be able to attach an execution trace; however, if it fails, we provide the ExecutionResult at a minimum.
					err = testChain.RevertToBlockNumber(0)
					if err != nil {
						return nil, fmt.Errorf("failed to reset to genesis block: %v", err)
					} else {
						_, err = calls.ExecuteCallSequenceWithExecutionTracer(testChain, fuzzer.contractDefinitions, []*calls.CallSequenceElement{cse}, true)
						if err != nil {
							return nil, fmt.Errorf("deploying %s returned a failed status: %v", contractName, block.MessageResults[0].ExecutionResult.Err)
						}
					}

					// Return the execution error and the execution trace, if possible.
					return cse.ExecutionTrace, fmt.Errorf("deploying %s returned a failed status: %v", contractName, block.MessageResults[0].ExecutionResult.Err)
				}

				// Record our deployed contract so the next config-specified constructor args can reference this
				// contract by name.
				deployedContractAddr[contractName] = block.MessageResults[0].Receipt.ContractAddress

				// Flag that we found a matching compiled contract definition and deployed it, then exit out of this
				// inner loop to process the next contract to deploy in the outer loop.
				found = true
				break
			}
		}

		// If we did not find a contract corresponding to this item in the deployment order, we throw an error.
		if !found {
			return nil, fmt.Errorf("%v was specified in the target contracts but was not found in the compilation artifacts", contractName)
		}
	}
	return nil, nil
}

// defaultCallSequenceGeneratorConfigFunc is a NewCallSequenceGeneratorConfigFunc which creates a
// CallSequenceGeneratorConfig with a default configuration. Returns the config or an error, if one occurs.
func defaultCallSequenceGeneratorConfigFunc(fuzzer *Fuzzer, valueSet *valuegeneration.ValueSet, randomProvider *rand.Rand) (*CallSequenceGeneratorConfig, error) {
	// Create the value generator and mutator for the worker.
	mutationalGeneratorConfig := &valuegeneration.MutationalValueGeneratorConfig{
		MinMutationRounds:               0,
		MaxMutationRounds:               1,
		GenerateRandomAddressBias:       0.5,
		GenerateRandomIntegerBias:       0.5,
		GenerateRandomStringBias:        0.5,
		GenerateRandomBytesBias:         0.5,
		MutateAddressProbability:        0.1,
		MutateArrayStructureProbability: 0.1,
		MutateBoolProbability:           0.1,
		MutateBytesProbability:          0.1,
		MutateBytesGenerateNewBias:      0.45,
		MutateFixedBytesProbability:     0.1,
		MutateStringProbability:         0.1,
		MutateStringGenerateNewBias:     0.7,
		MutateIntegerProbability:        0.1,
		MutateIntegerGenerateNewBias:    0.5,
		RandomValueGeneratorConfig: &valuegeneration.RandomValueGeneratorConfig{
			GenerateRandomArrayMinSize:  0,
			GenerateRandomArrayMaxSize:  100,
			GenerateRandomBytesMinSize:  0,
			GenerateRandomBytesMaxSize:  100,
			GenerateRandomStringMinSize: 0,
			GenerateRandomStringMaxSize: 100,
		},
	}
	mutationalGenerator := valuegeneration.NewMutationalValueGenerator(mutationalGeneratorConfig, valueSet, randomProvider)

	// Create a sequence generator config which uses the created value generator.
	sequenceGenConfig := &CallSequenceGeneratorConfig{
		NewSequenceProbability:                   0.3,
		RandomUnmodifiedCorpusHeadWeight:         800,
		RandomUnmodifiedCorpusTailWeight:         100,
		RandomUnmodifiedSpliceAtRandomWeight:     200,
		RandomUnmodifiedInterleaveAtRandomWeight: 100,
		RandomMutatedCorpusHeadWeight:            80,
		RandomMutatedCorpusTailWeight:            10,
		RandomMutatedSpliceAtRandomWeight:        20,
		RandomMutatedInterleaveAtRandomWeight:    10,
		ValueGenerator:                           mutationalGenerator,
		ValueMutator:                             mutationalGenerator,
	}
	return sequenceGenConfig, nil
}

// defaultShrinkingValueMutatorFunc is a NewShrinkingValueMutatorFunc which creates value mutator to be used for
// shrinking purposes. Returns the value mutator or an error, if one occurs.
func defaultShrinkingValueMutatorFunc(fuzzer *Fuzzer, valueSet *valuegeneration.ValueSet, randomProvider *rand.Rand) (valuegeneration.ValueMutator, error) {
	// Create the shrinking value mutator for the worker.
	shrinkingValueMutatorConfig := &valuegeneration.ShrinkingValueMutatorConfig{
		ShrinkValueProbability: 0.1,
	}
	shrinkingValueMutator := valuegeneration.NewShrinkingValueMutator(shrinkingValueMutatorConfig, valueSet, randomProvider)
	return shrinkingValueMutator, nil
}

// spawnWorkersLoop is a method which spawns a config-defined amount of FuzzerWorker to carry out the fuzzing campaign.
// This function exits when Fuzzer.ctx is cancelled.
func (f *Fuzzer) spawnWorkersLoop(baseTestChain *chain.TestChain) error {
	// We create our fuzz workers in a loop, using a channel to block when we reach capacity.
	// If we encounter any errors, we stop.
	f.workers = make([]*FuzzerWorker, f.config.Fuzzing.Workers)
	threadReserveChannel := make(chan struct{}, f.config.Fuzzing.Workers)

	// Workers are "reset" when they hit some config-defined limit. They are destroyed and recreated at the same index.
	// For now, we create our available index queue before initializing some providers and entering our main loop.
	type availableWorkerSlot struct {
		index          int
		randomProvider *rand.Rand
	}
	availableWorkerSlotQueue := make([]availableWorkerSlot, f.config.Fuzzing.Workers)
	availableWorkerIndexedLock := sync.Mutex{}
	for i := 0; i < len(availableWorkerSlotQueue); i++ {
		availableWorkerSlotQueue[i] = availableWorkerSlot{
			index:          i,
			randomProvider: randomutils.ForkRandomProvider(f.randomProvider),
		}
	}

	// Define a flag that indicates whether we have not cancelled o
	working := !utils.CheckContextDone(f.ctx)

	// Create workers and start fuzzing.
	var err error
	for err == nil && working {
		// Send an item into our channel to queue up a spot. This will block us if we hit capacity until a worker
		// slot is freed up.
		threadReserveChannel <- struct{}{}

		// Pop a worker index off of our queue
		availableWorkerIndexedLock.Lock()
		workerSlotInfo := availableWorkerSlotQueue[0]
		availableWorkerSlotQueue = availableWorkerSlotQueue[1:]
		availableWorkerIndexedLock.Unlock()

		// Run our goroutine. This should take our queued struct out of the channel once it's done,
		// keeping us at our desired thread capacity. If we encounter an error, we store it and continue
		// processing the cleanup logic to exit gracefully.
		go func(workerSlotInfo availableWorkerSlot) {
			// Create a new worker for this fuzzing.
			worker, workerCreatedErr := newFuzzerWorker(f, workerSlotInfo.index, workerSlotInfo.randomProvider)
			f.workers[workerSlotInfo.index] = worker
			if err == nil && workerCreatedErr != nil {
				err = workerCreatedErr
			}
			if err == nil {
				// Publish an event indicating we created a worker.
				workerCreatedErr = f.Events.WorkerCreated.Publish(FuzzerWorkerCreatedEvent{Worker: worker})
				if err == nil && workerCreatedErr != nil {
					err = workerCreatedErr
				}
			}

			// Run the worker and check if we received a cancelled signal, or we encountered an error.
			if err == nil {
				ctxCancelled, workerErr := worker.run(baseTestChain)
				if workerErr != nil {
					err = workerErr
				}

				// If we received a cancelled signal, signal our exit from the working loop.
				if working && ctxCancelled {
					working = false
				}
			}

			// Free our worker id before unblocking our channel, as a free one will be expected.
			availableWorkerIndexedLock.Lock()
			availableWorkerSlotQueue = append(availableWorkerSlotQueue, workerSlotInfo)
			availableWorkerIndexedLock.Unlock()

			// Publish an event indicating we destroyed a worker.
			workerDestroyedErr := f.Events.WorkerDestroyed.Publish(FuzzerWorkerDestroyedEvent{Worker: worker})
			if err == nil && workerDestroyedErr != nil {
				err = workerDestroyedErr
			}

			// Unblock our channel by freeing our capacity of another item, making way for another worker.
			<-threadReserveChannel
		}(workerSlotInfo)
	}

	// Explicitly call cancel on our context to ensure all threads exit if we encountered an error.
	if f.ctxCancelFunc != nil {
		f.ctxCancelFunc()
	}

	// Wait for every worker to be freed, so we don't have a race condition when reporting the order
	// of events to our test provider.
	for {
		// Obtain the count of free workers.
		availableWorkerIndexedLock.Lock()
		freeWorkers := len(availableWorkerSlotQueue)
		availableWorkerIndexedLock.Unlock()

		// We keep waiting until every worker is free
		if freeWorkers == len(f.workers) {
			break
		} else {
			time.Sleep(50 * time.Millisecond)
		}
	}
	return err
}

// Start begins a fuzzing operation on the provided project configuration. This operation will not return until an error
// is encountered or the fuzzing operation has completed. Its execution can be cancelled using the Stop method.
// Returns an error if one is encountered.
func (f *Fuzzer) Start() error {
	// Define our variable to catch errors
	var err error

	// While we're fuzzing, we'll want to have an initialized random provider.
	f.randomProvider = rand.New(rand.NewSource(time.Now().UnixNano()))

	// Create our running context (allows us to cancel across threads)
	f.ctx, f.ctxCancelFunc = context.WithCancel(context.Background())

	// If we set a timeout, create the timeout context now, as we're about to begin fuzzing.
	if f.config.Fuzzing.Timeout > 0 {
		f.logger.Info("Running with a timeout of ", colors.Bold, f.config.Fuzzing.Timeout, " seconds")
		f.ctx, f.ctxCancelFunc = context.WithTimeout(f.ctx, time.Duration(f.config.Fuzzing.Timeout)*time.Second)
	}

	// Set up the corpus
	f.logger.Info("Initializing corpus")
	f.corpus, err = corpus.NewCorpus(f.config.Fuzzing.CorpusDirectory)
	if err != nil {
		f.logger.Error("Failed to create the corpus", err)
		return err
	}

	// Initialize our metrics and valueGenerator.
	f.metrics = newFuzzerMetrics(f.config.Fuzzing.Workers)

	// Initialize our test cases and providers
	f.testCasesLock.Lock()
	f.testCases = make([]TestCase, 0)
	f.testCasesFinished = make(map[string]TestCase)
	f.testCasesLock.Unlock()

	// Create our test chain
	baseTestChain, err := f.createTestChain()
	if err != nil {
		f.logger.Error("Failed to create the test chain", err)
		return err
	}

	// Set it up with our deployment/setup strategy defined by the fuzzer.
	f.logger.Info("Setting up base chain")
	trace, err := f.Hooks.ChainSetupFunc(f, baseTestChain)
	if err != nil {
		if trace != nil {
			f.logger.Error("Failed to initialize the test chain", err, errors.New(trace.Log().ColorString()))
		} else {
			f.logger.Error("Failed to initialize the test chain", err)
		}
		return err
	}

	// Initialize our coverage maps by measuring the coverage we get from the corpus.
	var corpusActiveSequences, corpusTotalSequences int
	f.logger.Info("Initializing and validating corpus call sequences")
	corpusActiveSequences, corpusTotalSequences, err = f.corpus.Initialize(baseTestChain, f.contractDefinitions)
	if err != nil {
		f.logger.Error("Failed to initialize the corpus", err)
		return err
	}

	// Log corpus health statistics, if we have any existing sequences.
	if corpusTotalSequences > 0 {
		f.logger.Info(
			colors.Bold, "corpus: ", colors.Reset,
			"health: ", colors.Bold, int(float32(corpusActiveSequences)/float32(corpusTotalSequences)*100.0), "%", colors.Reset, ", ",
			"sequences: ", colors.Bold, corpusTotalSequences, " (", corpusActiveSequences, " valid, ", corpusTotalSequences-corpusActiveSequences, " invalid)", colors.Reset,
		)
	}

	// Log the start of our fuzzing campaign.
	f.logger.Info("Fuzzing with ", colors.Bold, f.config.Fuzzing.Workers, colors.Reset, " workers")

	// Start our printing loop now that we're about to begin fuzzing.
	go f.printMetricsLoop()

	// Publish a fuzzer starting event.
	err = f.Events.FuzzerStarting.Publish(FuzzerStartingEvent{Fuzzer: f})
	if err != nil {
		f.logger.Error("FuzzerStarting event subscriber returned an error", err)
		return err
	}

	// If StopOnNoTests is true and there are no test cases, then throw an error
	if f.config.Fuzzing.Testing.StopOnNoTests && len(f.testCases) == 0 {
		err = fmt.Errorf("no assertion, property, optimization, or custom tests were found to fuzz")
		if !f.config.Fuzzing.Testing.AssertionTesting.TestViewMethods {
			err = fmt.Errorf("no assertion, property, optimization, or custom tests were found to fuzz and testing view methods is disabled")
		}
		f.logger.Error("Failed to start fuzzer", err)
		return err
	}

	// Run the main worker loop
	err = f.spawnWorkersLoop(baseTestChain)
	if err != nil {
		f.logger.Error("Encountered an error in the main fuzzing loop", err)
	}

	// NOTE: After this point, we capture errors but do not return immediately, as we want to exit gracefully.

	// If we have coverage enabled and a corpus directory set, write the corpus. We do this even if we had a
	// previous error, as we don't want to lose corpus entries.
	if f.config.Fuzzing.CoverageEnabled {
		corpusFlushErr := f.corpus.Flush()
		if err == nil && corpusFlushErr != nil {
			err = corpusFlushErr
			f.logger.Info("Failed to flush the corpus", err)
		}
	}

	// Publish a fuzzer stopping event.
	fuzzerStoppingErr := f.Events.FuzzerStopping.Publish(FuzzerStoppingEvent{Fuzzer: f, err: err})
	if err == nil && fuzzerStoppingErr != nil {
		err = fuzzerStoppingErr
		f.logger.Error("FuzzerStopping event subscriber returned an error", err)
	}

	// Print our results on exit.
	f.printExitingResults()

	// Finally, generate our coverage report if we have set a valid corpus directory.
	if err == nil && f.config.Fuzzing.CorpusDirectory != "" {
		coverageReportPath := filepath.Join(f.config.Fuzzing.CorpusDirectory, "coverage_report.html")
		err = coverage.GenerateReport(f.compilations, f.corpus.CoverageMaps(), coverageReportPath)
		f.logger.Info("Coverage report saved to file: ", colors.Bold, coverageReportPath, colors.Reset)
	}

	// Return any encountered error.
	return err
}

// Stop stops a running operation invoked by the Start method. This method may return before complete operation teardown
// occurs.
func (f *Fuzzer) Stop() {
	// Call the cancel function on our running context to stop all working goroutines
	if f.ctxCancelFunc != nil {
		f.ctxCancelFunc()
	}
}

// printMetricsLoop prints metrics to the console in a loop until ctx signals a stopped operation.
func (f *Fuzzer) printMetricsLoop() {
	// Define our start time
	startTime := time.Now()

	// Define cached variables for our metrics to calculate deltas.
	lastCallsTested := big.NewInt(0)
	lastSequencesTested := big.NewInt(0)
	lastWorkerStartupCount := big.NewInt(0)

	lastPrintedTime := time.Time{}
	for !utils.CheckContextDone(f.ctx) {
		// Obtain our metrics
		callsTested := f.metrics.CallsTested()
		sequencesTested := f.metrics.SequencesTested()
		workerStartupCount := f.metrics.WorkerStartupCount()
		workersShrinking := f.metrics.WorkersShrinkingCount()

		// Calculate time elapsed since the last update
		secondsSinceLastUpdate := time.Since(lastPrintedTime).Seconds()

		// Obtain memory usage stats
		var memStats runtime.MemStats
		runtime.ReadMemStats(&memStats)
		memoryUsedMB := memStats.Alloc / 1024 / 1024
		memoryTotalMB := memStats.Sys / 1024 / 1024

		// Print a metrics update
		logBuffer := logging.NewLogBuffer()
		logBuffer.Append(colors.Bold, "fuzz: ", colors.Reset)
		logBuffer.Append("elapsed: ", colors.Bold, time.Since(startTime).Round(time.Second).String(), colors.Reset)
		logBuffer.Append(", calls: ", colors.Bold, fmt.Sprintf("%d (%d/sec)", callsTested, uint64(float64(new(big.Int).Sub(callsTested, lastCallsTested).Uint64())/secondsSinceLastUpdate)), colors.Reset)
		logBuffer.Append(", seq/s: ", colors.Bold, fmt.Sprintf("%d", uint64(float64(new(big.Int).Sub(sequencesTested, lastSequencesTested).Uint64())/secondsSinceLastUpdate)), colors.Reset)
		logBuffer.Append(", coverage: ", colors.Bold, fmt.Sprintf("%d", f.corpus.ActiveMutableSequenceCount()), colors.Reset)
		if f.logger.Level() <= zerolog.DebugLevel {
			logBuffer.Append(", shrinking: ", colors.Bold, fmt.Sprintf("%v", workersShrinking), colors.Reset)
			logBuffer.Append(", mem: ", colors.Bold, fmt.Sprintf("%v/%v MB", memoryUsedMB, memoryTotalMB), colors.Reset)
			logBuffer.Append(", resets/s: ", colors.Bold, fmt.Sprintf("%d", uint64(float64(new(big.Int).Sub(workerStartupCount, lastWorkerStartupCount).Uint64())/secondsSinceLastUpdate)), colors.Reset)
		}
		f.logger.Info(logBuffer.Elements()...)

		// Update our delta tracking metrics
		lastPrintedTime = time.Now()
		lastCallsTested = callsTested
		lastSequencesTested = sequencesTested
		lastWorkerStartupCount = workerStartupCount

		// If we reached our transaction threshold, halt
		testLimit := f.config.Fuzzing.TestLimit
		if testLimit > 0 && (!callsTested.IsUint64() || callsTested.Uint64() >= testLimit) {
			f.logger.Info("Transaction test limit reached, halting now...")
			f.Stop()
			break
		}

		// Sleep some time between print iterations
		time.Sleep(time.Second * 3)
	}
}

// printExitingResults prints the TestCase results prior to the fuzzer exiting.
func (f *Fuzzer) printExitingResults() {
	// Define the order our test cases should be sorted by when considering status.
	testCaseDisplayOrder := map[TestCaseStatus]int{
		TestCaseStatusNotStarted: 0,
		TestCaseStatusPassed:     1,
		TestCaseStatusFailed:     2,
		TestCaseStatusRunning:    3,
	}

	// Sort the test cases by status and then ID.
	sort.Slice(f.testCases, func(i int, j int) bool {
		// Sort by order first
		iStatusOrder := testCaseDisplayOrder[f.testCases[i].Status()]
		jStatusOrder := testCaseDisplayOrder[f.testCases[j].Status()]
		if iStatusOrder != jStatusOrder {
			return iStatusOrder < jStatusOrder
		}

		// Then we sort by ID.
		return strings.Compare(f.testCases[i].ID(), f.testCases[j].ID()) <= 0
	})

	// Define variables to track our final test count.
	var (
		testCountPassed int
		testCountFailed int
	)

	// Print the results of each individual test case.
	f.logger.Info("Fuzzer stopped, test results follow below ...")
	for _, testCase := range f.testCases {
		f.logger.Info(testCase.LogMessage().ColorString())

		// Tally our pass/fail count.
		if testCase.Status() == TestCaseStatusPassed {
			testCountPassed++
		} else if testCase.Status() == TestCaseStatusFailed {
			testCountFailed++
		}
	}

	// Print our final tally of test statuses.
	f.logger.Info("Test summary: ", colors.GreenBold, testCountPassed, colors.Reset, " test(s) passed, ", colors.RedBold, testCountFailed, colors.Reset, " test(s) failed")
}<|MERGE_RESOLUTION|>--- conflicted
+++ resolved
@@ -376,12 +376,7 @@
 		if len(fuzzer.contractDefinitions) == 1 {
 			fuzzer.config.Fuzzing.TargetContracts = []string{fuzzer.contractDefinitions[0].Name()}
 		} else {
-<<<<<<< HEAD
-			return fmt.Errorf("missing target contracts"), nil
-=======
-			return nil, fmt.Errorf("missing target contracts (update fuzzing.targetContracts in the project config " +
-				"or use the --target-contracts CLI flag)")
->>>>>>> 294906b5
+			return nil, fmt.Errorf("missing target contracts")
 		}
 	}
 
@@ -408,7 +403,7 @@
 					// If the contract is a predeployed contract, throw an error because they do not accept constructor
 					// args.
 					if _, ok := fuzzer.config.Fuzzing.PredeployedContracts[contractName]; ok {
-						return fmt.Errorf("predeployed contracts cannot accept constructor arguments"), nil
+						return nil, fmt.Errorf("predeployed contracts cannot accept constructor arguments")
 					}
 					jsonArgs, ok := fuzzer.config.Fuzzing.ConstructorArgs[contractName]
 					if !ok {
