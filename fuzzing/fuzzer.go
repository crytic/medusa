--- conflicted
+++ resolved
@@ -3,16 +3,14 @@
 import (
 	"context"
 	"fmt"
+	"github.com/ethereum/go-ethereum/common"
 	"github.com/ethereum/go-ethereum/crypto"
 	"github.com/trailofbits/medusa/compilation"
 	"github.com/trailofbits/medusa/compilation/types"
 	"github.com/trailofbits/medusa/configs"
+	fuzzerTypes "github.com/trailofbits/medusa/fuzzing/types"
 	"github.com/trailofbits/medusa/fuzzing/value_generation"
-<<<<<<< HEAD
-	fuzzingTypes "github.com/trailofbits/medusa/types"
-=======
 	"github.com/trailofbits/medusa/utils"
->>>>>>> e6fcef19
 	"sync"
 	"time"
 )
@@ -22,11 +20,7 @@
 	// config describes the project configuration which the fuzzing is targeting.
 	config configs.ProjectConfig
 	// accounts describes a set of account keys derived from config, for use in fuzzing campaigns.
-<<<<<<< HEAD
-	accounts []fuzzingTypes.FuzzerAccount
-=======
 	accounts []common.Address
->>>>>>> e6fcef19
 
 	// ctx describes the context for the fuzzing run, used to cancel running operations.
 	ctx context.Context
@@ -45,22 +39,15 @@
 	metrics *FuzzerMetrics
 	// results describes the results we track during our fuzzing campaign, such as failed property tests.
 	results *FuzzerResults
-<<<<<<< HEAD
 	// corpus stores a list of transaction sequences that can be used for coverage-guided fuzzing
-	corpus *fuzzingTypes.Corpus
-=======
->>>>>>> e6fcef19
+	corpus *fuzzerTypes.Corpus
 }
 
 // NewFuzzer returns an instance of a new Fuzzer provided a project configuration, or an error if one is encountered
 // while initializing the code.
 func NewFuzzer(config configs.ProjectConfig) (*Fuzzer, error) {
 	// Create our accounts based on our configs
-<<<<<<< HEAD
-	accounts := make([]fuzzingTypes.FuzzerAccount, 0)
-=======
 	accounts := make([]common.Address, 0)
->>>>>>> e6fcef19
 
 	// Set up accounts for provided keys
 	for i := 0; i < len(config.Accounts.Predefined); i++ {
@@ -71,15 +58,7 @@
 		}
 
 		// Add it to our account list
-<<<<<<< HEAD
-		acc := fuzzingTypes.FuzzerAccount{
-			Key:     key,
-			Address: crypto.PubkeyToAddress(key.PublicKey),
-		}
-		accounts = append(accounts, acc)
-=======
 		accounts = append(accounts, *address)
->>>>>>> e6fcef19
 	}
 
 	// Generate new accounts as requested.
@@ -91,28 +70,14 @@
 		}
 
 		// Add it to our account list
-<<<<<<< HEAD
-		acc := fuzzingTypes.FuzzerAccount{
-			Key:     key,
-			Address: crypto.PubkeyToAddress(key.PublicKey),
-		}
-		accounts = append(accounts, acc)
-=======
 		accounts = append(accounts, crypto.PubkeyToAddress(key.PublicKey))
->>>>>>> e6fcef19
 	}
 
 	// Print some updates regarding account keys loaded
 	fmt.Printf("Account keys loaded (%d generated, %d pre-defined) ...\n", config.Accounts.Generate, len(config.Accounts.Predefined))
 	for i := 0; i < len(accounts); i++ {
-<<<<<<< HEAD
-		accountAddr := crypto.PubkeyToAddress(accounts[i].Key.PublicKey).String()
-		accountKey := hexutils.BytesToHex(crypto.FromECDSA(accounts[i].Key))
-		fmt.Printf("-[account #%d] address=%s, key=%s\n", i+1, accountAddr, accountKey)
-=======
 		accountAddr := accounts[i].String()
 		fmt.Printf("-[account #%d] address=%s\n", i+1, accountAddr)
->>>>>>> e6fcef19
 	}
 
 	// Create and return our fuzzing instance.
@@ -169,16 +134,14 @@
 	go f.runMetricsPrintLoop()
 	f.generator = value_generation.NewValueGeneratorMutation(f.baseValueSet) // TODO: make this configurable after adding more options
 
-<<<<<<< HEAD
 	// Setup corpus
-	f.corpus = fuzzingTypes.NewCorpus()
-=======
+	f.corpus = fuzzerTypes.NewCorpus()
+
 	// If we set a timeout, create the timeout context now, as we're about to begin fuzzing.
 	if f.config.Fuzzing.Timeout > 0 {
 		fmt.Printf("Running with timeout of %d seconds\n", f.config.Fuzzing.Timeout)
 		f.ctx, f.ctxCancelFunc = context.WithTimeout(f.ctx, time.Duration(f.config.Fuzzing.Timeout)*time.Second)
 	}
->>>>>>> e6fcef19
 
 	// Finally, we create our fuzz workers in a loop, using a channel to block when we reach capacity.
 	// If we encounter any errors, we stop.
