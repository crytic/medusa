package fuzzing

import (
	"context"
	"errors"
	"fmt"
	"math/big"
	"math/rand"
	"os"
	"path/filepath"
	"runtime"
	"sort"
	"strconv"
	"strings"
	"sync"
	"time"

	"github.com/crytic/medusa/fuzzing/coverage"
	"github.com/crytic/medusa/fuzzing/reverts"

	"github.com/ethereum/go-ethereum/crypto"

	"github.com/crytic/medusa/chain"
	"github.com/crytic/medusa/fuzzing/executiontracer"

	"github.com/crytic/medusa/logging"
	"github.com/crytic/medusa/logging/colors"
	"github.com/rs/zerolog"

	"github.com/crytic/medusa/fuzzing/calls"
	"github.com/crytic/medusa/utils/randomutils"
	"github.com/ethereum/go-ethereum/core/types"

	compilationTypes "github.com/crytic/medusa/compilation/types"
	"github.com/crytic/medusa/fuzzing/config"
	fuzzerTypes "github.com/crytic/medusa/fuzzing/contracts"
	"github.com/crytic/medusa/fuzzing/corpus"
	fuzzingutils "github.com/crytic/medusa/fuzzing/utils"
	"github.com/crytic/medusa/fuzzing/valuegeneration"
	"github.com/crytic/medusa/utils"
	"github.com/ethereum/go-ethereum/accounts/abi"
	"github.com/ethereum/go-ethereum/common"
	"golang.org/x/exp/slices"
)

// Fuzzer represents an Ethereum smart contract fuzzing provider.
type Fuzzer struct {
	// ctx is the main context used by the fuzzer.
	ctx context.Context
	// ctxCancelFunc describes a function which can be used to cancel the fuzzing operations the main ctx tracks.
	// Cancelling ctx does _not_ guarantee that all operations will terminate.
	ctxCancelFunc context.CancelFunc

	// emergencyCtx is the context that is used by the fuzzer to react to OS-level interrupts (e.g. SIGINT) or errors.
	emergencyCtx context.Context
	// emergencyCtxCancelFunc describes a function which can be used to cancel the fuzzing operations due to an OS-level
	// interrupt or an error. Cancelling emergencyCtx will guarantee that all operations will terminate.
	emergencyCtxCancelFunc context.CancelFunc

	// config describes the project configuration which the fuzzing is targeting.
	config config.ProjectConfig
	// senders describes a set of account addresses used to send state changing calls in fuzzing campaigns.
	senders []common.Address
	// deployer describes an account address used to deploy contracts in fuzzing campaigns.
	deployer common.Address

	// compilations describes all compilations added as targets.
	compilations []compilationTypes.Compilation
	// contractDefinitions defines targets to be fuzzed once their deployment is detected. They are derived from
	// compilations.
	contractDefinitions fuzzerTypes.Contracts
	// slitherResults holds the results obtained from slither. At the moment we do not have use for storing this in the
	// Fuzzer but down the line we can use slither for other capabilities that may require storage of the results.
	slitherResults *compilationTypes.SlitherResults

	// baseValueSet represents a valuegeneration.ValueSet containing input values for our fuzz tests.
	baseValueSet *valuegeneration.ValueSet

	// workers represents the work threads created by this Fuzzer when Start invokes a fuzz operation.
	workers []*FuzzerWorker
	// metrics represents the metrics for the fuzzing campaign.
	metrics *FuzzerMetrics
	// corpus stores a list of transaction sequences that can be used for coverage-guided fuzzing
	corpus *corpus.Corpus

	// revertReporter tracks per-function reversion metrics, if enabled
	revertReporter *reverts.RevertReporter

	// randomProvider describes the provider used to generate random values in the Fuzzer. All other random providers
	// used by the Fuzzer's subcomponents are derived from this one.
	randomProvider *rand.Rand

	// testCases contains every TestCase registered with the Fuzzer.
	testCases []TestCase
	// testCasesLock provides thread-synchronization to avoid race conditions when accessing or updating test cases.
	testCasesLock sync.Mutex
	// testCasesFinished describes test cases already reported as having been finalized.
	testCasesFinished map[string]TestCase

	// Events describes the event system for the Fuzzer.
	Events FuzzerEvents

	// Hooks describes the replaceable functions used by the Fuzzer.
	Hooks FuzzerHooks

	// logger describes the Fuzzer's log object that can be used to log important events
	logger *logging.Logger

	// lastPCsLogMsg records the last time we logged total PCs hit.
	// It takes a decent amount of time to calculate, so we only log once a minute,
	// and only when debug logging is enabled.
	lastPCsLogMsg time.Time
}

// Amount of time between "total PCs hit" log messages. This message is only output when debug logging is enabled.
const timeBetweenPCsLogMsgs = time.Minute

// NewFuzzer returns an instance of a new Fuzzer provided a project configuration, or an error if one is encountered
// while initializing the code.
func NewFuzzer(config config.ProjectConfig) (*Fuzzer, error) {
	// Disable colors if requested
	if config.Logging.NoColor {
		colors.DisableColor()
	}

	// Create the global logger and add stdout as an unstructured output stream
	// Note that we are not using the project config's log level because we have not validated it yet
	logging.GlobalLogger = logging.NewLogger(config.Logging.Level)
	logging.GlobalLogger.AddWriter(os.Stdout, logging.UNSTRUCTURED, !config.Logging.NoColor)

	// If the log directory is a non-empty string, create a file for unstructured, un-colorized file logging
	if config.Logging.LogDirectory != "" {
		// Filename will be the "log-current_unix_timestamp.log"
		filename := "log-" + strconv.FormatInt(time.Now().Unix(), 10) + ".log"
		// Create the file
		file, err := utils.CreateFile(config.Logging.LogDirectory, filename)
		if err != nil {
			logging.GlobalLogger.Error("Failed to create log file", err)
			return nil, err
		}
		logging.GlobalLogger.AddWriter(file, logging.UNSTRUCTURED, false)
	}

	// Validate our provided config
	err := config.Validate()
	if err != nil {
		logging.GlobalLogger.Error("Invalid configuration", err)
		return nil, err
	}

	// Update the log level of the global logger now
	logging.GlobalLogger.SetLevel(config.Logging.Level)

	// Get the fuzzer's custom sub-logger
	logger := logging.GlobalLogger.NewSubLogger("module", "fuzzer")

	// Parse the senders addresses from our account config.
	senders, err := utils.HexStringsToAddresses(config.Fuzzing.SenderAddresses)
	if err != nil {
		logger.Error("Invalid sender address(es)", err)
		return nil, err
	}

	// Parse the deployer address from our account config
	deployer, err := utils.HexStringToAddress(config.Fuzzing.DeployerAddress)
	if err != nil {
		logger.Error("Invalid deployer address", err)
		return nil, err
	}

	// Create and return our fuzzing instance.
	fuzzer := &Fuzzer{
		config:              config,
		senders:             senders,
		deployer:            deployer,
		baseValueSet:        valuegeneration.NewValueSet(),
		contractDefinitions: make(fuzzerTypes.Contracts, 0),
		testCases:           make([]TestCase, 0),
		testCasesFinished:   make(map[string]TestCase),
		Hooks: FuzzerHooks{
			NewCallSequenceGeneratorConfigFunc: defaultCallSequenceGeneratorConfigFunc,
			NewShrinkingValueMutatorFunc:       defaultShrinkingValueMutatorFunc,
			ChainSetupFunc:                     chainSetupFromCompilations,
			CallSequenceTestFuncs:              make([]CallSequenceTestFunc, 0),
		},
		logger: logger,
	}

	// Add our sender and deployer addresses to the base value set for the value generator, so they will be used as
	// address arguments in fuzzing campaigns.
	fuzzer.baseValueSet.AddAddress(fuzzer.deployer)
	for _, sender := range fuzzer.senders {
		fuzzer.baseValueSet.AddAddress(sender)
	}

	// If we have a compilation config
	if fuzzer.config.Compilation != nil {
		// Compile the targets specified in the compilation config
		fuzzer.logger.Info("Compiling targets with ", colors.Bold, fuzzer.config.Compilation.Platform, colors.Reset)
		start := time.Now()
		compilations, _, err := (*fuzzer.config.Compilation).Compile()
		if err != nil {
			fuzzer.logger.Error("Failed to compile target", err)
			return nil, err
		}
		fuzzer.logger.Info("Finished compiling targets in ", time.Since(start).Round(time.Second))

		// Add our compilation targets
		fuzzer.AddCompilationTargets(compilations)
	}

	// Create the revert reporter
	revertReporter, err := reverts.NewRevertReporter(config.Fuzzing.RevertReporterEnabled, config.Fuzzing.CorpusDirectory, fuzzer.contractDefinitions)
	if err != nil {
		logger.Error("Failed to create revert reporter", err)
		return nil, err
	}
	fuzzer.revertReporter = revertReporter

	// Register any default providers if specified.
	if fuzzer.config.Fuzzing.Testing.PropertyTesting.Enabled {
		attachPropertyTestCaseProvider(fuzzer)
	}
	if fuzzer.config.Fuzzing.Testing.AssertionTesting.Enabled {
		attachAssertionTestCaseProvider(fuzzer)
	}
	if fuzzer.config.Fuzzing.Testing.OptimizationTesting.Enabled {
		attachOptimizationTestCaseProvider(fuzzer)
	}
	return fuzzer, nil
}

// ContractDefinitions exposes the contract definitions registered with the Fuzzer.
func (f *Fuzzer) ContractDefinitions() fuzzerTypes.Contracts {
	return slices.Clone(f.contractDefinitions)
}

// Config exposes the underlying project configuration provided to the Fuzzer.
func (f *Fuzzer) Config() config.ProjectConfig {
	return f.config
}

// BaseValueSet exposes the underlying value set provided to the Fuzzer value generators to aid in generation
// (e.g. for use in mutation operations).
func (f *Fuzzer) BaseValueSet() *valuegeneration.ValueSet {
	return f.baseValueSet
}

// SenderAddresses exposes the account addresses from which state changing fuzzed transactions will be sent by a
// FuzzerWorker.
func (f *Fuzzer) SenderAddresses() []common.Address {
	return f.senders
}

// DeployerAddress exposes the account address from which contracts will be deployed by a FuzzerWorker.
func (f *Fuzzer) DeployerAddress() common.Address {
	return f.deployer
}

// TestCases exposes the underlying tests run during the fuzzing campaign.
func (f *Fuzzer) TestCases() []TestCase {
	return f.testCases
}

// TestCasesWithStatus exposes the underlying tests with the provided status.
func (f *Fuzzer) TestCasesWithStatus(status TestCaseStatus) []TestCase {
	// Acquire a thread lock to avoid race conditions
	f.testCasesLock.Lock()
	defer f.testCasesLock.Unlock()

	// Collect all test cases with matching statuses.
	return utils.SliceWhere(f.testCases, func(t TestCase) bool {
		return t.Status() == status
	})
}

// RegisterTestCase registers a new TestCase with the Fuzzer.
func (f *Fuzzer) RegisterTestCase(testCase TestCase) {
	// Acquire a thread lock to avoid race conditions
	f.testCasesLock.Lock()
	defer f.testCasesLock.Unlock()

	// Display what is being tested
	f.logger.Info(testCase.LogMessage().Elements()...)

	// Append our test case to our list
	f.testCases = append(f.testCases, testCase)
}

// ReportTestCaseFinished is used to report a TestCase status as finalized to the Fuzzer.
func (f *Fuzzer) ReportTestCaseFinished(testCase TestCase) {
	// Acquire a thread lock to avoid race conditions
	f.testCasesLock.Lock()
	defer f.testCasesLock.Unlock()

	// If we already reported this test case as finished, stop
	if _, alreadyExists := f.testCasesFinished[testCase.ID()]; alreadyExists {
		return
	}

	// Otherwise now mark the test case as finished.
	f.testCasesFinished[testCase.ID()] = testCase

	// We only log here if we're not configured to stop on the first test failure. This is because the fuzzer prints
	// results on exit, so we avoid duplicate messages.
	if !f.config.Fuzzing.Testing.StopOnFailedTest {
		f.logger.Info(testCase.LogMessage().Elements()...)
	}

	// If the config specifies, we stop after the first failed test reported.
	if testCase.Status() == TestCaseStatusFailed && f.config.Fuzzing.Testing.StopOnFailedTest {
		f.Stop()
	}
}

// AddCompilationTargets takes a compilation and updates the Fuzzer state with additional Fuzzer.ContractDefinitions
// definitions and Fuzzer.BaseValueSet values.
func (f *Fuzzer) AddCompilationTargets(compilations []compilationTypes.Compilation) {
	var seedFromAST bool

	// No need to handle the error here since having compilation artifacts implies that we used a supported
	// platform configuration
	platformConfig, _ := f.config.Compilation.GetPlatformConfig()

	// Retrieve the compilation target for slither
	target := platformConfig.GetTarget()

	// Run slither and handle errors
	slitherResults, err := f.config.Slither.RunSlither(target)
	if err != nil || slitherResults == nil {
		if err != nil {
			f.logger.Warn("Failed to run slither", err)
		}
		seedFromAST = true
	}

	// If we have results and there were no errors, we will seed the value set using the slither results
	if !seedFromAST {
		f.slitherResults = slitherResults
		// Seed our base value set with the constants extracted by Slither
		f.baseValueSet.SeedFromSlither(slitherResults)
	}

	// Capture all the contract definitions, functions, and cache the source code
	for i := 0; i < len(compilations); i++ {
		// Add our compilation to the list and get a reference to it.
		f.compilations = append(f.compilations, compilations[i])
		compilation := &f.compilations[len(f.compilations)-1]

		// Loop for each source
		for sourcePath, source := range compilation.SourcePathToArtifact {
			// Seed from the contract's AST if we did not use slither or failed to do so
			if seedFromAST {
				// Seed our base value set from every source's AST
				f.baseValueSet.SeedFromAst(source.Ast)
			}

			// Loop for every contract and register it in our contract definitions
			for contractName := range source.Contracts {
				contract := source.Contracts[contractName]

				// Skip interfaces.
				if contract.Kind == compilationTypes.ContractKindInterface {
					continue
				}

				contractDefinition := fuzzerTypes.NewContract(contractName, sourcePath, &contract, compilation)

				// Sort available methods by type
				assertionTestMethods, propertyTestMethods, optimizationTestMethods := fuzzingutils.BinTestByType(&contract,
					f.config.Fuzzing.Testing.PropertyTesting.TestPrefixes,
					f.config.Fuzzing.Testing.OptimizationTesting.TestPrefixes,
					f.config.Fuzzing.Testing.TestViewMethods)
				contractDefinition.AssertionTestMethods = assertionTestMethods
				contractDefinition.PropertyTestMethods = propertyTestMethods
				contractDefinition.OptimizationTestMethods = optimizationTestMethods

				// Filter and record methods available for assertion testing. Property and optimization tests are always run.
				if len(f.config.Fuzzing.Testing.TargetFunctionSignatures) > 0 {
					// Only consider methods that are in the target methods list
					contractDefinition = contractDefinition.WithTargetedAssertionMethods(f.config.Fuzzing.Testing.TargetFunctionSignatures)
				}
				if len(f.config.Fuzzing.Testing.ExcludeFunctionSignatures) > 0 {
					// Consider all methods except those in the exclude methods list
					contractDefinition = contractDefinition.WithExcludedAssertionMethods(f.config.Fuzzing.Testing.ExcludeFunctionSignatures)
				}

				f.contractDefinitions = append(f.contractDefinitions, contractDefinition)
			}
		}

		// Cache all of our source code if it hasn't been already.
		err := compilation.CacheSourceCode()
		if err != nil {
			f.logger.Warn("Failed to cache compilation source file data", err)
		}
	}
}

// createTestChain creates a test chain with the account balance allocations specified by the config.
func (f *Fuzzer) createTestChain() (*chain.TestChain, error) {
	// Create our genesis allocations.
	// NOTE: Sharing GenesisAlloc between chains will result in some accounts not being funded for some reason.
	genesisAlloc := make(types.GenesisAlloc)

	// Fund all of our sender addresses in the genesis block
	initBalance := new(big.Int).Div(abi.MaxInt256, big.NewInt(2)) // TODO: make this configurable
	for _, sender := range f.senders {
		genesisAlloc[sender] = types.Account{
			Balance: initBalance,
		}
	}

	// Fund our deployer address in the genesis block
	genesisAlloc[f.deployer] = types.Account{
		Balance: initBalance,
	}

	// Identify which contracts need to be predeployed to a deterministic address by iterating across the mapping
	contractAddressOverrides := make(map[common.Hash]common.Address, len(f.config.Fuzzing.PredeployedContracts))
	for contractName, addrStr := range f.config.Fuzzing.PredeployedContracts {
		found := false
		// Try to find the associated compilation artifact
		for _, contract := range f.contractDefinitions {
			if contract.Name() == contractName {
				// Hash the init bytecode (so that it can be easily identified in the EVM) and map it to the
				// requested address
				initBytecodeHash := crypto.Keccak256Hash(contract.CompiledContract().InitBytecode)
				contractAddr, err := utils.HexStringToAddress(addrStr)
				if err != nil {
					return nil, fmt.Errorf("invalid address provided for a predeployed contract: %v", contract.Name())
				}
				contractAddressOverrides[initBytecodeHash] = contractAddr
				found = true
				break
			}
		}

		// Throw an error if the contract specified in the config is not found
		if !found {
			return nil, fmt.Errorf("%v was specified in the predeployed contracts but was not found in the compilation artifacts", contractName)
		}
	}

	// Update the test chain config with the contract address overrides
	f.config.Fuzzing.TestChainConfig.ContractAddressOverrides = contractAddressOverrides

	// Create our test chain with our basic allocations and passed medusa's chain configuration
	testChain, err := chain.NewTestChain(f.ctx, genesisAlloc, &f.config.Fuzzing.TestChainConfig)

	// Set our block gas limit
	testChain.BlockGasLimit = f.config.Fuzzing.BlockGasLimit
	return testChain, err
}

// chainSetupFromCompilations is a TestChainSetupFunc which sets up the base test chain state by deploying
// all compiled contract definitions. This includes any successful compilations as a result of the Fuzzer.config
// definitions, as well as those added by Fuzzer.AddCompilationTargets. The contract deployment order is defined by
// the Fuzzer.config.
func chainSetupFromCompilations(fuzzer *Fuzzer, testChain *chain.TestChain) (*executiontracer.ExecutionTrace, error) {
	// Verify that target contracts is not empty. If it's empty, but we only have one contract definition,
	// we can infer the target contracts. Otherwise, we report an error.
	if len(fuzzer.config.Fuzzing.TargetContracts) == 0 {
		var found bool
		for _, contract := range fuzzer.contractDefinitions {
			// If only one contract is defined, we can infer the target contract by filtering interfaces/libraries.
			if contract.CompiledContract().Kind == compilationTypes.ContractKindContract {
				if !found {
					fuzzer.config.Fuzzing.TargetContracts = []string{contract.Name()}
					found = true
				} else {
					// TODO list options for the user to choose from
					return nil, fmt.Errorf("specify target contract(s)")
				}
			}
		}
	}

	// Concatenate the predeployed contracts and target contracts
	// Ordering is important here (predeploys _then_ targets) so that you can have the same contract in both lists
	// while still being able to use the contract address overrides
	contractsToDeploy := make([]string, 0)
	balances := make([]*config.ContractBalance, 0)

	for contractName := range fuzzer.config.Fuzzing.PredeployedContracts {
		contractsToDeploy = append(contractsToDeploy, contractName)
		// Preserve index of target contract balances
		balances = append(balances, &config.ContractBalance{Int: *big.NewInt(0)})
	}
	contractsToDeploy = append(contractsToDeploy, fuzzer.config.Fuzzing.TargetContracts...)
	balances = append(balances, fuzzer.config.Fuzzing.TargetContractsBalances...)

	deployedContractAddr := make(map[string]common.Address)
	// Loop for all contracts to deploy
	for i, contractName := range contractsToDeploy {
		// Look for a contract in our compiled contract definitions that matches this one
		found := false
		for _, contract := range fuzzer.contractDefinitions {
			// If we found a contract definition that matches this definition by name, try to deploy it
			if contract.Name() == contractName {
				testChain.CompiledContracts[contractName] = contract.CompiledContract()
				// Concatenate constructor arguments, if necessary
				args := make([]any, 0)
				if len(contract.CompiledContract().Abi.Constructor.Inputs) > 0 {
					// If the contract is a predeployed contract, throw an error because they do not accept constructor
					// args.
					if _, ok := fuzzer.config.Fuzzing.PredeployedContracts[contractName]; ok {
						return nil, fmt.Errorf("predeployed contracts cannot accept constructor arguments")
					}
					jsonArgs, ok := fuzzer.config.Fuzzing.ConstructorArgs[contractName]
					if !ok {
						return nil, fmt.Errorf("constructor arguments for contract %s not provided", contractName)
					}
					decoded, err := valuegeneration.DecodeJSONArgumentsFromMap(contract.CompiledContract().Abi.Constructor.Inputs,
						jsonArgs, deployedContractAddr)
					if err != nil {
						return nil, err
					}
					args = decoded
				}

				// Construct our deployment message/tx data field
				msgData, err := contract.CompiledContract().GetDeploymentMessageData(args)
				if err != nil {
					return nil, fmt.Errorf("initial contract deployment failed for contract \"%v\", error: %v", contractName, err)
				}

				// If our project config has a non-zero balance for this target contract, retrieve it
				contractBalance := big.NewInt(0)
				if len(balances) > i {
					contractBalance = new(big.Int).Set(&balances[i].Int)
				}

				// Create a message to represent our contract deployment (we let deployments consume the whole block
				// gas limit rather than use tx gas limit)
				msg := calls.NewCallMessage(fuzzer.deployer, nil, 0, contractBalance, fuzzer.config.Fuzzing.BlockGasLimit, nil, nil, nil, msgData)
				msg.FillFromTestChainProperties(testChain)

				// Create a new pending block we'll commit to chain
				block, err := testChain.PendingBlockCreate()
				if err != nil {
					return nil, err
				}

				// Add our transaction to the block
				err = testChain.PendingBlockAddTx(msg.ToCoreMessage())
				if err != nil {
					return nil, err
				}

				// Commit the pending block to the chain, so it becomes the new head.
				err = testChain.PendingBlockCommit()
				if err != nil {
					return nil, err
				}

				// Ensure our transaction succeeded and, if it did not, attach an execution trace to it and re-run it.
				// The execution trace will be returned so that it can be provided to the user for debugging
				if block.MessageResults[0].Receipt.Status != types.ReceiptStatusSuccessful {
					// Create a call sequence element to represent the failed contract deployment tx
					cse := calls.NewCallSequenceElement(nil, msg, 0, 0)
					cse.ChainReference = &calls.CallSequenceElementChainReference{
						Block:            block,
						TransactionIndex: len(block.Messages) - 1,
					}
					// Revert to one block before and re-run the failed contract deployment tx.
					// This should be one index before the current head block index.
					// We should be able to attach an execution trace; however, if it fails, we provide the ExecutionResult at a minimum.
					err = testChain.RevertToBlockIndex(uint64(len(testChain.CommittedBlocks()) - 1))
					if err != nil {
						return nil, fmt.Errorf("failed to reset to genesis block: %v", err)
					} else {
						_, err = calls.ExecuteCallSequenceWithExecutionTracer(testChain, fuzzer.contractDefinitions, []*calls.CallSequenceElement{cse}, config.VeryVeryVerbose)
						if err != nil {
							return nil, fmt.Errorf("deploying %s returned a failed status: %v", contractName, block.MessageResults[0].ExecutionResult.Err)
						}
					}

					// Return the execution error and the execution trace, if possible.
					return cse.ExecutionTrace, fmt.Errorf("deploying %s returned a failed status: %v", contractName, block.MessageResults[0].ExecutionResult.Err)
				}

				// Record our deployed contract so the next config-specified constructor args can reference this
				// contract by name.
				deployedContractAddr[contractName] = block.MessageResults[0].Receipt.ContractAddress

				// Flag that we found a matching compiled contract definition and deployed it, then exit out of this
				// inner loop to process the next contract to deploy in the outer loop.
				found = true
				break
			}
		}

		// If we did not find a contract corresponding to this item in the deployment order, we throw an error.
		if !found {
			return nil, fmt.Errorf("%v was specified in the target contracts but was not found in the compilation artifacts", contractName)
		}
	}
	return nil, nil
}

// defaultCallSequenceGeneratorConfigFunc is a NewCallSequenceGeneratorConfigFunc which creates a
// CallSequenceGeneratorConfig with a default configuration. Returns the config or an error, if one occurs.
func defaultCallSequenceGeneratorConfigFunc(fuzzer *Fuzzer, valueSet *valuegeneration.ValueSet, randomProvider *rand.Rand) (*CallSequenceGeneratorConfig, error) {
	// Create the value generator and mutator for the worker.
	mutationalGeneratorConfig := &valuegeneration.MutationalValueGeneratorConfig{
		MinMutationRounds:               0,
		MaxMutationRounds:               1,
		GenerateRandomAddressBias:       0.05,
		GenerateRandomIntegerBias:       0.5,
		GenerateRandomStringBias:        0.05,
		GenerateRandomBytesBias:         0.05,
		MutateAddressProbability:        0.1,
		MutateArrayStructureProbability: 0.1,
		MutateBoolProbability:           0.1,
		MutateBytesProbability:          0.1,
		MutateBytesGenerateNewBias:      0.45,
		MutateFixedBytesProbability:     0.1,
		MutateStringProbability:         0.1,
		MutateStringGenerateNewBias:     0.7,
		MutateIntegerProbability:        0.1,
		MutateIntegerGenerateNewBias:    0.5,
		RandomValueGeneratorConfig: &valuegeneration.RandomValueGeneratorConfig{
			GenerateRandomArrayMinSize:  0,
			GenerateRandomArrayMaxSize:  100,
			GenerateRandomBytesMinSize:  0,
			GenerateRandomBytesMaxSize:  100,
			GenerateRandomStringMinSize: 0,
			GenerateRandomStringMaxSize: 100,
		},
	}
	mutationalGenerator := valuegeneration.NewMutationalValueGenerator(mutationalGeneratorConfig, valueSet, randomProvider)

	// Create a sequence generator config which uses the created value generator.
	sequenceGenConfig := &CallSequenceGeneratorConfig{
		NewSequenceProbability:                   0.3,
		RandomUnmodifiedCorpusHeadWeight:         800,
		RandomUnmodifiedCorpusTailWeight:         100,
		RandomUnmodifiedSpliceAtRandomWeight:     200,
		RandomUnmodifiedInterleaveAtRandomWeight: 100,
		RandomMutatedCorpusHeadWeight:            80,
		RandomMutatedCorpusTailWeight:            10,
		RandomMutatedSpliceAtRandomWeight:        20,
		RandomMutatedInterleaveAtRandomWeight:    10,
		ValueGenerator:                           mutationalGenerator,
		ValueMutator:                             mutationalGenerator,
	}
	return sequenceGenConfig, nil
}

// defaultShrinkingValueMutatorFunc is a NewShrinkingValueMutatorFunc which creates value mutator to be used for
// shrinking purposes. Returns the value mutator or an error, if one occurs.
func defaultShrinkingValueMutatorFunc(fuzzer *Fuzzer, valueSet *valuegeneration.ValueSet, randomProvider *rand.Rand) (valuegeneration.ValueMutator, error) {
	// Create the shrinking value mutator for the worker.
	shrinkingValueMutatorConfig := &valuegeneration.ShrinkingValueMutatorConfig{
		ShrinkValueProbability: 0.1,
	}
	shrinkingValueMutator := valuegeneration.NewShrinkingValueMutator(shrinkingValueMutatorConfig, valueSet, randomProvider)
	return shrinkingValueMutator, nil
}

// spawnWorkersLoop is a method which spawns a config-defined amount of FuzzerWorker to carry out the fuzzing campaign.
// This function exits when Fuzzer.ctx is cancelled.
func (f *Fuzzer) spawnWorkersLoop(baseTestChain *chain.TestChain) error {
	// We create our fuzz workers in a loop, using a channel to block when we reach capacity.
	// If we encounter any errors, we stop.
	f.workers = make([]*FuzzerWorker, f.config.Fuzzing.Workers)
	threadReserveChannel := make(chan struct{}, f.config.Fuzzing.Workers)

	// Workers are "reset" when they hit some config-defined limit. They are destroyed and recreated at the same index.
	// For now, we create our available index queue before initializing some providers and entering our main loop.
	type availableWorkerSlot struct {
		index          int
		randomProvider *rand.Rand
	}
	availableWorkerSlotQueue := make([]availableWorkerSlot, f.config.Fuzzing.Workers)
	availableWorkerIndexedLock := sync.Mutex{}
	for i := 0; i < len(availableWorkerSlotQueue); i++ {
		availableWorkerSlotQueue[i] = availableWorkerSlot{
			index:          i,
			randomProvider: randomutils.ForkRandomProvider(f.randomProvider),
		}
	}

	// Define a flag that indicates whether we have cancelled fuzzing or not
	working := !utils.CheckContextDone(f.ctx)

	// Create workers and start fuzzing.
	var err error
	for err == nil && working {
		// Send an item into our channel to queue up a spot. This will block us if we hit capacity until a worker
		// slot is freed up.
		threadReserveChannel <- struct{}{}

		// Pop a worker index off of our queue
		availableWorkerIndexedLock.Lock()
		workerSlotInfo := availableWorkerSlotQueue[0]
		availableWorkerSlotQueue = availableWorkerSlotQueue[1:]
		availableWorkerIndexedLock.Unlock()

		// Run our goroutine. This should take our queued struct out of the channel once it's done,
		// keeping us at our desired thread capacity. If we encounter an error, we store it and continue
		// processing the cleanup logic to exit gracefully.
		go func(workerSlotInfo availableWorkerSlot) {
			// Create a new worker for this fuzzing.
			worker, workerCreatedErr := newFuzzerWorker(f, workerSlotInfo.index, workerSlotInfo.randomProvider)
			f.workers[workerSlotInfo.index] = worker
			if err == nil && workerCreatedErr != nil {
				err = workerCreatedErr
			}
			if err == nil {
				// Publish an event indicating we created a worker.
				workerCreatedErr = f.Events.WorkerCreated.Publish(FuzzerWorkerCreatedEvent{Worker: worker})
				if err == nil && workerCreatedErr != nil {
					err = workerCreatedErr
				}
			}

			// Run the worker and check if we received a cancelled signal, or we encountered an error.
			if err == nil {
				ctxCancelled, workerErr := worker.run(baseTestChain)
				if workerErr != nil {
					err = workerErr
				}

				// If we received a cancelled signal, signal our exit from the working loop.
				if working && ctxCancelled {
					working = false
				}
			}

			// Free our worker id before unblocking our channel, as a free one will be expected.
			availableWorkerIndexedLock.Lock()
			availableWorkerSlotQueue = append(availableWorkerSlotQueue, workerSlotInfo)
			availableWorkerIndexedLock.Unlock()

			// Publish an event indicating we destroyed a worker.
			workerDestroyedErr := f.Events.WorkerDestroyed.Publish(FuzzerWorkerDestroyedEvent{Worker: worker})
			if err == nil && workerDestroyedErr != nil {
				err = workerDestroyedErr
			}

			// Unblock our channel by freeing our capacity of another item, making way for another worker.
			<-threadReserveChannel
		}(workerSlotInfo)
	}

	// Explicitly call cancel on our emergency context to ensure all threads exit if we encountered an error.
	if err != nil {
		f.Terminate()
	}

	// Wait for every worker to be freed, so we don't have a race condition when reporting the order
	// of events to our test provider.
	for {
		// Obtain the count of free workers.
		availableWorkerIndexedLock.Lock()
		freeWorkers := len(availableWorkerSlotQueue)
		availableWorkerIndexedLock.Unlock()

		// We keep waiting until every worker is free
		if freeWorkers == len(f.workers) {
			break
		} else {
			time.Sleep(50 * time.Millisecond)
		}
	}
	return err
}

// Start begins a fuzzing operation on the provided project configuration. This operation will not return until an error
// is encountered or the fuzzing operation has completed. Its execution can be cancelled using the Stop method.
// Returns an error if one is encountered.
func (f *Fuzzer) Start() error {
	// Define our variable to catch errors
	var err error

	// While we're fuzzing, we'll want to have an initialized random provider.
	f.randomProvider = rand.New(rand.NewSource(time.Now().UnixNano()))

	// Create our main and emergency running context (allows us to cancel across threads)
	f.ctx, f.ctxCancelFunc = context.WithCancel(context.Background())
	f.emergencyCtx, f.emergencyCtxCancelFunc = context.WithCancel(context.Background())

	// If we set a timeout, create the timeout context now, as we're about to begin fuzzing.
	if f.config.Fuzzing.Timeout > 0 {
		f.logger.Info("Running with a timeout of ", colors.Bold, f.config.Fuzzing.Timeout, " seconds")
		f.ctx, f.ctxCancelFunc = context.WithTimeout(f.ctx, time.Duration(f.config.Fuzzing.Timeout)*time.Second)
	}

	// Set up the corpus
	f.logger.Info("Initializing corpus")
	f.corpus, err = corpus.NewCorpus(f.config.Fuzzing.CorpusDirectory)
	if err != nil {
		f.logger.Error("Failed to create the corpus", err)
		return err
	}
	// Start the revert reporter
	f.revertReporter.Start(f.ctx)

	// Initialize our metrics and valueGenerator.
	f.metrics = newFuzzerMetrics(f.config.Fuzzing.Workers, f.revertReporter.RevertMetricsCh)

	// Initialize our test cases and providers
	f.testCasesLock.Lock()
	f.testCases = make([]TestCase, 0)
	f.testCasesFinished = make(map[string]TestCase)
	f.testCasesLock.Unlock()

	// Create our test chain
	baseTestChain, err := f.createTestChain()
	if err != nil {
		f.logger.Error("Failed to create the test chain", err)
		return err
	}

	// Set it up with our deployment/setup strategy defined by the fuzzer.
	f.logger.Info("Setting up test chain")
	trace, err := f.Hooks.ChainSetupFunc(f, baseTestChain)
	if err != nil {
		if trace != nil {
			f.logger.Error("Failed to initialize the test chain", err, errors.New(trace.Log().ColorString()))
		} else {
			f.logger.Error("Failed to initialize the test chain", err)
		}
		return err
	}
	f.logger.Info("Finished setting up test chain")

	// Initialize our coverage maps by measuring the coverage we get from the corpus.
	var corpusActiveSequences, corpusTotalSequences int
	if totalCallSequences, testResults := f.corpus.CallSequenceEntryCount(); totalCallSequences > 0 || testResults > 0 {
		f.logger.Info("Running call sequences in the corpus")
	}
	startTime := time.Now()
	corpusActiveSequences, corpusTotalSequences, err = f.corpus.Initialize(baseTestChain, f.contractDefinitions)
	if corpusTotalSequences > 0 {
		f.logger.Info("Finished running call sequences in the corpus in ", time.Since(startTime).Round(time.Second))
	}
	if err != nil {
		f.logger.Error("Failed to initialize the corpus", err)
		return err
	}

	// Log corpus health statistics, if we have any existing sequences.
	if corpusTotalSequences > 0 {
		f.logger.Info(
			colors.Bold, "corpus: ", colors.Reset,
			"health: ", colors.Bold, int(float32(corpusActiveSequences)/float32(corpusTotalSequences)*100.0), "%", colors.Reset, ", ",
			"sequences: ", colors.Bold, corpusTotalSequences, " (", corpusActiveSequences, " valid, ", corpusTotalSequences-corpusActiveSequences, " invalid)", colors.Reset,
		)
	}

	// Log the start of our fuzzing campaign.
	f.logger.Info("Fuzzing with ", colors.Bold, f.config.Fuzzing.Workers, colors.Reset, " workers")

	// Start our printing loop now that we're about to begin fuzzing.
	go f.printMetricsLoop()

	// Publish a fuzzer starting event.
	err = f.Events.FuzzerStarting.Publish(FuzzerStartingEvent{Fuzzer: f})
	if err != nil {
		f.logger.Error("FuzzerStarting event subscriber returned an error", err)
		return err
	}

	// If StopOnNoTests is true and there are no test cases, then throw an error
	if f.config.Fuzzing.Testing.StopOnNoTests && len(f.testCases) == 0 {
		err = fmt.Errorf("no assertion, property, optimization, or custom tests were found to fuzz")
		if !f.config.Fuzzing.Testing.TestViewMethods {
			err = fmt.Errorf("no assertion, property, optimization, or custom tests were found to fuzz and testing view methods is disabled")
		}
		f.logger.Error("Failed to start fuzzer", err)
		return err
	}

	// Run the main worker loop
	err = f.spawnWorkersLoop(baseTestChain)
	if err != nil {
		f.logger.Error("Encountered an error in the main fuzzing loop", err)
	}
	// NOTE: After this point, we capture errors but do not return immediately, as we want to exit gracefully.

	// If we have coverage enabled and a corpus directory set, write the corpus. We do this even if we had a
	// previous error, as we don't want to lose corpus entries.
	if f.config.Fuzzing.CoverageEnabled {
		corpusFlushErr := f.corpus.Flush()
		if err == nil && corpusFlushErr != nil {
			err = corpusFlushErr
			f.logger.Info("Failed to flush the corpus", err)
		}
	}

	// Publish a fuzzer stopping event.
	fuzzerStoppingErr := f.Events.FuzzerStopping.Publish(FuzzerStoppingEvent{Fuzzer: f, err: err})
	if err == nil && fuzzerStoppingErr != nil {
		err = fuzzerStoppingErr
		f.logger.Error("FuzzerStopping event subscriber returned an error", err)
	}
	// Print our results on exit.
	f.printExitingResults()

	// Finally, generate our coverage report if we have set a valid corpus directory.
	if err == nil && len(f.config.Fuzzing.CoverageFormats) > 0 {
		// Write to the default directory if we have no corpus directory set.
		coverageReportDir := filepath.Join("crytic-export", "coverage")
		if f.config.Fuzzing.CorpusDirectory != "" {
			coverageReportDir = filepath.Join(f.config.Fuzzing.CorpusDirectory, "coverage")
		}
<<<<<<< HEAD
		sourceAnalysis, err := coverage.AnalyzeSourceCoverage(f.compilations, f.corpus.CoverageMaps())
=======
		sourceAnalysis, err := coverage.AnalyzeSourceCoverage(f.compilations, f.corpus.CoverageMaps(), f.logger)

>>>>>>> e42c46d1
		if err != nil {
			f.logger.Error("Failed to analyze source coverage", err)
		} else {
			var path string
			for _, reportType := range f.config.Fuzzing.CoverageFormats {
				switch reportType {
				case "html":
					path, err = coverage.WriteHTMLReport(sourceAnalysis, coverageReportDir)
				case "lcov":
					path, err = coverage.WriteLCOVReport(sourceAnalysis, coverageReportDir)
				default:
					err = fmt.Errorf("unsupported coverage report type: %s", reportType)
				}
				if err != nil {
					f.logger.Error(fmt.Sprintf("Failed to generate %s coverage report", reportType), err)
				} else {
					f.logger.Info(fmt.Sprintf("%s report(s) saved to: %s", reportType, path), colors.Bold, colors.Reset)
				}
			}
		}
	}

	// Generate the revert metrics artifacts
	err = f.revertReporter.BuildArtifacts()
	if err != nil {
		f.logger.Error("Failed to write reversion metrics to disk", err)
	}

	// Return any encountered error.
	return err
}

// Stop attempts to stop all running operations invoked by the Start method. Note that Stop is not guaranteed to fully
// terminate the operations across all threads. For example, the optimization testing provider may request a thread to
// shrink some call sequences before the thread is torn down. Stop will not prevent those shrink requests from
// executing. An OS-level interrupt must be used to guarantee the stopping of _all_ operations (see Terminate).
func (f *Fuzzer) Stop() {
	// Call the cancel function on our main running context to try stop all working goroutines
	if f.ctxCancelFunc != nil {
		f.ctxCancelFunc()
	}
}

// Terminate is called to react to an OS-level interrupt (e.g. SIGINT) or an error. This will stop all operations.
// Note that this function will return before all operations are complete.
func (f *Fuzzer) Terminate() {
	// Call the emergency context cancel function on our running context to stop all working goroutines
	if f.emergencyCtxCancelFunc != nil {
		f.emergencyCtxCancelFunc()
	}

	// Cancel the main context as well
	if f.ctxCancelFunc != nil {
		f.ctxCancelFunc()
	}
}

// printMetricsLoop prints metrics to the console in a loop until ctx signals a stopped operation.
func (f *Fuzzer) printMetricsLoop() {
	// Define our start time
	startTime := time.Now()

	// Define cached variables for our metrics to calculate deltas.
	lastCallsTested := big.NewInt(0)
	lastSequencesTested := big.NewInt(0)
	lastWorkerStartupCount := big.NewInt(0)
	lastGasUsed := big.NewInt(0)

	lastPrintedTime := time.Time{}
	for !utils.CheckContextDone(f.ctx) {
		// Obtain our metrics
		callsTested := f.metrics.CallsTested()
		sequencesTested := f.metrics.SequencesTested()
		gasUsed := f.metrics.GasUsed()
		failedSequences := f.metrics.FailedSequences()
		workerStartupCount := f.metrics.WorkerStartupCount()
		workersShrinking := f.metrics.WorkersShrinkingCount()

		// Calculate time elapsed since the last update
		secondsSinceLastUpdate := time.Since(lastPrintedTime).Seconds()

		// Obtain memory usage stats
		var memStats runtime.MemStats
		runtime.ReadMemStats(&memStats)
		memoryUsedMB := memStats.Alloc / 1024 / 1024
		memoryTotalMB := memStats.Sys / 1024 / 1024

		// Print a metrics update
		logBuffer := logging.NewLogBuffer()
		logBuffer.Append(colors.Bold, "fuzz: ", colors.Reset)
		logBuffer.Append("elapsed: ", colors.Bold, time.Since(startTime).Round(time.Second).String(), colors.Reset)
		logBuffer.Append(", calls: ", colors.Bold, fmt.Sprintf("%d (%d/sec)", callsTested, uint64(float64(new(big.Int).Sub(callsTested, lastCallsTested).Uint64())/secondsSinceLastUpdate)), colors.Reset)
		logBuffer.Append(", seq/s: ", colors.Bold, fmt.Sprintf("%d", uint64(float64(new(big.Int).Sub(sequencesTested, lastSequencesTested).Uint64())/secondsSinceLastUpdate)), colors.Reset)
		logBuffer.Append(", branches hit: ", colors.Bold, fmt.Sprintf("%d", f.corpus.CoverageMaps().BranchesHit()), colors.Reset)
		logBuffer.Append(", corpus: ", colors.Bold, fmt.Sprintf("%d", f.corpus.ActiveMutableSequenceCount()), colors.Reset)
		logBuffer.Append(", failures: ", colors.Bold, fmt.Sprintf("%d/%d", failedSequences, sequencesTested), colors.Reset)
		logBuffer.Append(", gas/s: ", colors.Bold, fmt.Sprintf("%d", uint64(float64(new(big.Int).Sub(gasUsed, lastGasUsed).Uint64())/secondsSinceLastUpdate)), colors.Reset)
		if f.logger.Level() <= zerolog.DebugLevel {
			logBuffer.Append(", shrinking: ", colors.Bold, fmt.Sprintf("%v", workersShrinking), colors.Reset)
			logBuffer.Append(", mem: ", colors.Bold, fmt.Sprintf("%v/%v MB", memoryUsedMB, memoryTotalMB), colors.Reset)
			logBuffer.Append(", resets/s: ", colors.Bold, fmt.Sprintf("%d", uint64(float64(new(big.Int).Sub(workerStartupCount, lastWorkerStartupCount).Uint64())/secondsSinceLastUpdate)), colors.Reset)

			if time.Since(f.lastPCsLogMsg) >= timeBetweenPCsLogMsgs {
				start := time.Now()
				totalPCs, err := coverage.GetUniquePCsCount(f.compilations, f.corpus.CoverageMaps(), f.logger)
				// This is just for a log message. This shouldn't error but if it does we don't need to exit out
				if err == nil {
					end := time.Now()
					f.lastPCsLogMsg = end
					logBuffer.Append(", total PCs hit: ", colors.Bold, fmt.Sprintf("%v", totalPCs), colors.Reset)
					logBuffer.Append(", time to calculate total PCs hit: ", colors.Bold, fmt.Sprintf("%v", end.Sub(start)), colors.Reset)
				}
			}
		}
		f.logger.Info(logBuffer.Elements()...)

		// Update our delta tracking metrics
		lastPrintedTime = time.Now()
		lastCallsTested = callsTested
		lastSequencesTested = sequencesTested
		lastGasUsed = gasUsed
		lastWorkerStartupCount = workerStartupCount

		// If we reached our transaction threshold, halt
		// TODO: We should move this logic somewhere else because it is weird that the metrics loop halts the fuzzer
		testLimit := f.config.Fuzzing.TestLimit
		if testLimit > 0 && (!callsTested.IsUint64() || callsTested.Uint64() >= testLimit) {
			f.logger.Info("Transaction test limit reached, halting now...")
			f.Stop()
			break
		}

		// Sleep some time between print iterations
		time.Sleep(time.Second * 3)
	}
}

// printExitingResults prints the TestCase results prior to the fuzzer exiting.
func (f *Fuzzer) printExitingResults() {
	// Define the order our test cases should be sorted by when considering status.
	testCaseDisplayOrder := map[TestCaseStatus]int{
		TestCaseStatusNotStarted: 0,
		TestCaseStatusPassed:     1,
		TestCaseStatusFailed:     2,
		TestCaseStatusRunning:    3,
	}

	// Sort the test cases by status and then ID.
	sort.Slice(f.testCases, func(i int, j int) bool {
		// Sort by order first
		iStatusOrder := testCaseDisplayOrder[f.testCases[i].Status()]
		jStatusOrder := testCaseDisplayOrder[f.testCases[j].Status()]
		if iStatusOrder != jStatusOrder {
			return iStatusOrder < jStatusOrder
		}

		// Then we sort by ID.
		return strings.Compare(f.testCases[i].ID(), f.testCases[j].ID()) <= 0
	})

	// Define variables to track our final test count.
	var (
		testCountPassed int
		testCountFailed int
	)

	// Print the results of each individual test case.
	f.logger.Info("Fuzzer stopped, test results follow below ...")
	for _, testCase := range f.testCases {
		f.logger.Info(testCase.LogMessage().ColorString())

		// Tally our pass/fail count.
		if testCase.Status() == TestCaseStatusPassed {
			testCountPassed++
		} else if testCase.Status() == TestCaseStatusFailed {
			testCountFailed++
		}
	}

	// Print our final tally of test statuses.
	f.logger.Info("Test summary: ", colors.GreenBold, testCountPassed, colors.Reset, " test(s) passed, ", colors.RedBold, testCountFailed, colors.Reset, " test(s) failed")
}<|MERGE_RESOLUTION|>--- conflicted
+++ resolved
@@ -907,12 +907,8 @@
 		if f.config.Fuzzing.CorpusDirectory != "" {
 			coverageReportDir = filepath.Join(f.config.Fuzzing.CorpusDirectory, "coverage")
 		}
-<<<<<<< HEAD
-		sourceAnalysis, err := coverage.AnalyzeSourceCoverage(f.compilations, f.corpus.CoverageMaps())
-=======
 		sourceAnalysis, err := coverage.AnalyzeSourceCoverage(f.compilations, f.corpus.CoverageMaps(), f.logger)
 
->>>>>>> e42c46d1
 		if err != nil {
 			f.logger.Error("Failed to analyze source coverage", err)
 		} else {
