package fuzzing

import (
	"context"
	"fmt"
	"github.com/ethereum/go-ethereum/core/types"
	"github.com/trailofbits/medusa/fuzzing/calls"
	"github.com/trailofbits/medusa/utils/randomutils"
	"math/big"
	"math/rand"
	"sort"
	"strings"
	"sync"
	"time"

	"github.com/ethereum/go-ethereum/accounts/abi"
	"github.com/ethereum/go-ethereum/common"
	"github.com/ethereum/go-ethereum/core"
	"github.com/trailofbits/medusa/chain"
	compilationTypes "github.com/trailofbits/medusa/compilation/types"
	"github.com/trailofbits/medusa/fuzzing/config"
	fuzzerTypes "github.com/trailofbits/medusa/fuzzing/contracts"
	"github.com/trailofbits/medusa/fuzzing/corpus"
	"github.com/trailofbits/medusa/fuzzing/valuegeneration"
	"github.com/trailofbits/medusa/utils"
	"golang.org/x/exp/slices"
)

// Fuzzer represents an Ethereum smart contract fuzzing provider.
type Fuzzer struct {
	// ctx describes the context for the fuzzing run, used to cancel running operations.
	ctx context.Context
	// ctxCancelFunc describes a function which can be used to cancel the fuzzing operations ctx tracks.
	ctxCancelFunc context.CancelFunc

	// config describes the project configuration which the fuzzing is targeting.
	config config.ProjectConfig
	// senders describes a set of account addresses used to send state changing calls in fuzzing campaigns.
	senders []common.Address
	// deployer describes an account address used to deploy contracts in fuzzing campaigns.
	deployer common.Address
	// contractDefinitions defines targets to be fuzzed once their deployment is detected.
	contractDefinitions fuzzerTypes.Contracts
	// baseValueSet represents a valuegeneration.ValueSet containing input values for our fuzz tests.
	baseValueSet *valuegeneration.ValueSet

	// workers represents the work threads created by this Fuzzer when Start invokes a fuzz operation.
	workers []*FuzzerWorker
	// metrics represents the metrics for the fuzzing campaign.
	metrics *FuzzerMetrics
	// corpus stores a list of transaction sequences that can be used for coverage-guided fuzzing
	corpus *corpus.Corpus

	// randomProvider describes the provider used to generate random values in the Fuzzer. All other random providers
	// used by the Fuzzer's subcomponents are derived from this one.
	randomProvider *rand.Rand

	// testCases contains every TestCase registered with the Fuzzer.
	testCases []TestCase
	// testCasesLock provides thread-synchronization to avoid race conditions when accessing or updating test cases.
	testCasesLock sync.Mutex
	// testCasesFinished describes test cases already reported as having been finalized.
	testCasesFinished map[string]TestCase

	// Events describes the event system for the Fuzzer.
	Events FuzzerEvents

	// Hooks describes the replaceable functions used by the Fuzzer.
	Hooks FuzzerHooks
}

// NewFuzzer returns an instance of a new Fuzzer provided a project configuration, or an error if one is encountered
// while initializing the code.
func NewFuzzer(config config.ProjectConfig) (*Fuzzer, error) {
	// Validate our provided config
	err := config.Validate()
	if err != nil {
		return nil, err
	}

	// Parse the senders addresses from our account config.
	senders, err := utils.HexStringsToAddresses(config.Fuzzing.SenderAddresses)
	if err != nil {
		return nil, err
	}

	// Parse the deployer address from our account config
	deployer, err := utils.HexStringToAddress(config.Fuzzing.DeployerAddress)
	if err != nil {
		return nil, err
	}

	// Create and return our fuzzing instance.
	fuzzer := &Fuzzer{
		config:              config,
		senders:             senders,
		deployer:            deployer,
		baseValueSet:        valuegeneration.NewValueSet(),
		contractDefinitions: make(fuzzerTypes.Contracts, 0),
		testCases:           make([]TestCase, 0),
		testCasesFinished:   make(map[string]TestCase),
		Hooks: FuzzerHooks{
			NewCallSequenceGeneratorConfigFunc: defaultNewCallSequenceGeneratorConfigFunc,
			ChainSetupFunc:                     chainSetupFromCompilations,
			CallSequenceTestFuncs:              make([]CallSequenceTestFunc, 0),
		},
	}

	// Add our sender and deployer addresses to the base value set for the value generator, so they will be used as
	// address arguments in fuzzing campaigns.
	fuzzer.baseValueSet.AddAddress(fuzzer.deployer)
	for _, sender := range fuzzer.senders {
		fuzzer.baseValueSet.AddAddress(sender)
	}

	// If we have a compilation config
	if fuzzer.config.Compilation != nil {
		// Compile the targets specified in the compilation config
		fmt.Printf("Compiling targets (platform '%s') ...\n", fuzzer.config.Compilation.Platform)
		compilations, compilationOutput, err := (*fuzzer.config.Compilation).Compile()
		if err != nil {
			return nil, err
		}
		fmt.Printf("%s", compilationOutput)

		// Add our compilation targets
		fuzzer.AddCompilationTargets(compilations)
	}

	// Register any default providers if specified.
	if fuzzer.config.Fuzzing.Testing.PropertyTesting.Enabled {
		attachPropertyTestCaseProvider(fuzzer)
	}
	if fuzzer.config.Fuzzing.Testing.AssertionTesting.Enabled {
		attachAssertionTestCaseProvider(fuzzer)
	}
	return fuzzer, nil
}

// ContractDefinitions exposes the contract definitions registered with the Fuzzer.
func (f *Fuzzer) ContractDefinitions() fuzzerTypes.Contracts {
	return slices.Clone(f.contractDefinitions)
}

// Config exposes the underlying project configuration provided to the Fuzzer.
func (f *Fuzzer) Config() config.ProjectConfig {
	return f.config
}

// BaseValueSet exposes the underlying value set provided to the Fuzzer value generators to aid in generation
// (e.g. for use in mutation operations).
func (f *Fuzzer) BaseValueSet() *valuegeneration.ValueSet {
	return f.baseValueSet
}

// SenderAddresses exposes the account addresses from which state changing fuzzed transactions will be sent by a
// FuzzerWorker.
func (f *Fuzzer) SenderAddresses() []common.Address {
	return f.senders
}

// DeployerAddress exposes the account address from which contracts will be deployed by a FuzzerWorker.
func (f *Fuzzer) DeployerAddress() common.Address {
	return f.deployer
}

// TestCases exposes the underlying tests run during the fuzzing campaign.
func (f *Fuzzer) TestCases() []TestCase {
	return f.testCases
}

// TestCasesWithStatus exposes the underlying tests with the provided status.
func (f *Fuzzer) TestCasesWithStatus(status TestCaseStatus) []TestCase {
	// Acquire a thread lock to avoid race conditions
	f.testCasesLock.Lock()
	defer f.testCasesLock.Unlock()

	// Collect all test cases with matching statuses.
	return utils.SliceWhere(f.testCases, func(t TestCase) bool {
		return t.Status() == status
	})
}

// RegisterTestCase registers a new TestCase with the Fuzzer.
func (f *Fuzzer) RegisterTestCase(testCase TestCase) {
	// Acquire a thread lock to avoid race conditions
	f.testCasesLock.Lock()
	defer f.testCasesLock.Unlock()

	// Append our test case to our list
	f.testCases = append(f.testCases, testCase)
}

// ReportTestCaseFinished is used to report a TestCase status as finalized to the Fuzzer.
func (f *Fuzzer) ReportTestCaseFinished(testCase TestCase) {
	// Acquire a thread lock to avoid race conditions
	f.testCasesLock.Lock()
	defer f.testCasesLock.Unlock()

	// If we already reported this test case as finished, stop
	if _, alreadyExists := f.testCasesFinished[testCase.ID()]; alreadyExists {
		return
	}

	// Otherwise now mark the test case as finished.
	f.testCasesFinished[testCase.ID()] = testCase

	// We only log here if we're not configured to stop on the first test failure. This is because the fuzzer prints
	// results on exit, so we avoid duplicate messages.
	if !f.config.Fuzzing.Testing.StopOnFailedTest {
		fmt.Printf("\n[%s] %s\n%s\n\n", testCase.Status(), testCase.Name(), testCase.Message())
	}

	// If the config specifies, we stop after the first failed test reported.
	if testCase.Status() == TestCaseStatusFailed && f.config.Fuzzing.Testing.StopOnFailedTest {
		f.Stop()
	}
}

// AddCompilationTargets takes a compilation and updates the Fuzzer state with additional Fuzzer.ContractDefinitions
// definitions and Fuzzer.BaseValueSet values.
func (f *Fuzzer) AddCompilationTargets(compilations []compilationTypes.Compilation) {
	// Loop for each contract in each compilation and deploy it to the test node.
	for _, comp := range compilations {
		for sourcePath, source := range comp.Sources {
			// Seed our base value set from every source's AST
			f.baseValueSet.SeedFromAst(source.Ast)

			// Loop for every contract and register it in our contract definitions
			for contractName := range source.Contracts {
				contract := source.Contracts[contractName]
				contractDefinition := fuzzerTypes.NewContract(contractName, sourcePath, &contract)
				f.contractDefinitions = append(f.contractDefinitions, contractDefinition)
			}
		}
	}
}

// createTestChain creates a test chain with the account balance allocations specified by the config.
func (f *Fuzzer) createTestChain() (*chain.TestChain, error) {
	// Create our genesis allocations.
	// NOTE: Sharing GenesisAlloc between chains will result in some accounts not being funded for some reason.
	genesisAlloc := make(core.GenesisAlloc)

	// Fund all of our sender addresses in the genesis block
	initBalance := new(big.Int).Div(abi.MaxInt256, big.NewInt(2)) // TODO: make this configurable
	for _, sender := range f.senders {
		genesisAlloc[sender] = core.GenesisAccount{
			Balance: initBalance,
		}
	}

	// Fund our deployer address in the genesis block
	genesisAlloc[f.deployer] = core.GenesisAccount{
		Balance: initBalance,
	}

	// Create our test chain with our basic allocations.
	testChain, err := chain.NewTestChain(genesisAlloc)

	// Set our block gas limit
	testChain.BlockGasLimit = f.config.Fuzzing.BlockGasLimit
	return testChain, err
}

// chainSetupFromCompilations is a TestChainSetupFunc which sets up the base test chain state by deploying
// all compiled contract definitions. This includes any successful compilations as a result of the Fuzzer.config
// definitions, as well as those added by Fuzzer.AddCompilationTargets. The contract deployment order is defined by
// the Fuzzer.config.
func chainSetupFromCompilations(fuzzer *Fuzzer, testChain *chain.TestChain) error {
	// Verify contract deployment order is not empty. If it's empty, but we only have one contract definition,
	// we can infer the deployment order. Otherwise, we report an error.
	if len(fuzzer.config.Fuzzing.DeploymentOrder) == 0 {
		if len(fuzzer.contractDefinitions) == 1 {
			fuzzer.config.Fuzzing.DeploymentOrder = []string{fuzzer.contractDefinitions[0].Name()}
		} else {
			return fmt.Errorf("you must specify a contract deployment order within your project configuration")
		}
	}

	// Loop for all contracts to deploy
	deployedContractAddr := make(map[string]common.Address)
	for _, contractName := range fuzzer.config.Fuzzing.DeploymentOrder {
		// Look for a contract in our compiled contract definitions that matches this one
		found := false
		for _, contract := range fuzzer.contractDefinitions {
			// If we found a contract definition that matches this definition by name, try to deploy it
			if contract.Name() == contractName {
				args := make([]any, 0)
				if len(contract.CompiledContract().Abi.Constructor.Inputs) > 0 {
					jsonArgs, ok := fuzzer.config.Fuzzing.ConstructorArgs[contractName]
					if !ok {
						return fmt.Errorf("constructor arguments for contract %s not provided", contractName)
					}
					decoded, err := valuegeneration.DecodeJSONArgumentsFromMap(contract.CompiledContract().Abi.Constructor.Inputs,
						jsonArgs, deployedContractAddr)
					if err != nil {
						return err
					}
					args = decoded
				}

				// Constructor our deployment message/tx data field
				msgData, err := contract.CompiledContract().GetDeploymentMessageData(args)
				if err != nil {
					return fmt.Errorf("initial contract deployment failed for contract \"%v\", error: %v", contractName, err)
				}

				// Create a message to represent our contract deployment (we let deployments consume the whole block
				// gas limit rather than use tx gas limit)
				msg := calls.NewCallMessage(fuzzer.deployer, nil, 0, big.NewInt(0), fuzzer.config.Fuzzing.BlockGasLimit, nil, nil, nil, msgData)
				msg.FillFromTestChainProperties(testChain)

				// Create a new pending block we'll commit to chain
				block, err := testChain.PendingBlockCreate()
				if err != nil {
					return err
				}

				// Add our transaction to the block
				err = testChain.PendingBlockAddTx(msg)
				if err != nil {
					return err
				}

				// Commit the pending block to the chain, so it becomes the new head.
				err = testChain.PendingBlockCommit()
				if err != nil {
					return err
				}

				// Ensure our transaction succeeded
				if block.MessageResults[0].Receipt.Status != types.ReceiptStatusSuccessful {
					return fmt.Errorf("contract deployment tx returned a failed status: %v", block.MessageResults[0].ExecutionResult.Err)
				}

				// Record our deployed contract so the next config-specified constructor args can reference this
				// contract by name.
				deployedContractAddr[contractName] = block.MessageResults[0].Receipt.ContractAddress

				// Flag that we found a matching compiled contract definition and deployed it, then exit out of this
				// inner loop to process the next contract to deploy in the outer loop.
				found = true
				break
			}
		}

		// If we did not find a contract corresponding to this item in the deployment order, we throw an error.
		if !found {
			return fmt.Errorf("DeploymentOrder specified a contract name which was not found in the compilation: %v\n", contractName)
		}
	}
	return nil
}

<<<<<<< HEAD
// defaultNewValueGeneratorFunc is a NewValueGeneratorFunc which creates a valuegeneration.MutatingValueGenerator with a
// default configuration. Returns the generator or an error, if one occurs.
func defaultNewValueGeneratorFunc(fuzzer *Fuzzer, valueSet *valuegeneration.ValueSet, randomProvider *rand.Rand) (valuegeneration.ValueGenerator, error) {
=======
// defaultNewCallSequenceGeneratorConfigFunc is a NewCallSequenceGeneratorConfigFunc which creates a
// CallSequenceGeneratorConfig with a default configuration. Returns the config or an error, if one occurs.
func defaultNewCallSequenceGeneratorConfigFunc(fuzzer *Fuzzer, valueSet *valuegeneration.ValueSet, randomProvider *rand.Rand) (*CallSequenceGeneratorConfig, error) {
	// Create the underlying value generator for the worker and its sequence generator.
>>>>>>> 43c3c86d
	valueGenConfig := &valuegeneration.MutatingValueGeneratorConfig{
		MinMutationRounds:               0,
		MaxMutationRounds:               1,
		GenerateRandomAddressBias:       0.5,
		GenerateRandomIntegerBias:       0.5,
		GenerateRandomStringBias:        0.5,
		GenerateRandomBytesBias:         0.5,
		MutateAddressProbability:        0.1,
		MutateArrayStructureProbability: 0.1,
		MutateBoolProbability:           0.1,
		MutateBytesProbability:          0.1,
		MutateBytesGenerateNewBias:      0.45,
		MutateFixedBytesProbability:     0.1,
		MutateStringProbability:         0.1,
		MutateStringGenerateNewBias:     0.7,
		MutateIntegerProbability:        0.1,
		MutateIntegerGenerateNewBias:    0.5,
		RandomValueGeneratorConfig: &valuegeneration.RandomValueGeneratorConfig{
			GenerateRandomArrayMinSize:  0,
			GenerateRandomArrayMaxSize:  100,
			GenerateRandomBytesMinSize:  0,
			GenerateRandomBytesMaxSize:  100,
			GenerateRandomStringMinSize: 0,
			GenerateRandomStringMaxSize: 100,
		},
	}
	valueGenerator := valuegeneration.NewMutatingValueGenerator(valueGenConfig, valueSet, randomProvider)
<<<<<<< HEAD
	return valueGenerator, nil
=======

	// Create a sequence generator config which uses the created value generator.
	sequenceGenConfig := &CallSequenceGeneratorConfig{
		NewSequenceProbability:                   0.3,
		RandomUnmodifiedCorpusHeadWeight:         800,
		RandomUnmodifiedCorpusTailWeight:         100,
		RandomUnmodifiedSpliceAtRandomWeight:     200,
		RandomUnmodifiedInterleaveAtRandomWeight: 100,
		RandomMutatedCorpusHeadWeight:            80,
		RandomMutatedCorpusTailWeight:            10,
		RandomMutatedSpliceAtRandomWeight:        20,
		RandomMutatedInterleaveAtRandomWeight:    10,
		ValueGenerator:                           valueGenerator,
	}
	return sequenceGenConfig, nil
>>>>>>> 43c3c86d
}

// spawnWorkersLoop is a method which spawns a config-defined amount of FuzzerWorker to carry out the fuzzing campaign.
// This function exits when Fuzzer.ctx is cancelled.
func (f *Fuzzer) spawnWorkersLoop(baseTestChain *chain.TestChain) error {
	// We create our fuzz workers in a loop, using a channel to block when we reach capacity.
	// If we encounter any errors, we stop.
	f.workers = make([]*FuzzerWorker, f.config.Fuzzing.Workers)
	threadReserveChannel := make(chan struct{}, f.config.Fuzzing.Workers)

	// Workers are "reset" when they hit some config-defined limit. They are destroyed and recreated at the same index.
	// For now, we create our available index queue before initializing some providers and entering our main loop.
	type availableWorkerSlot struct {
		index          int
		randomProvider *rand.Rand
	}
	availableWorkerSlotQueue := make([]availableWorkerSlot, f.config.Fuzzing.Workers)
	availableWorkerIndexedLock := sync.Mutex{}
	for i := 0; i < len(availableWorkerSlotQueue); i++ {
		availableWorkerSlotQueue[i] = availableWorkerSlot{
			index:          i,
			randomProvider: randomutils.ForkRandomProvider(f.randomProvider),
		}
	}

	// Define a flag that indicates whether we have not cancelled o
	working := !utils.CheckContextDone(f.ctx)

	// Log that we are about to create the workers and start fuzzing
	fmt.Printf("Creating %d workers ...\n", f.config.Fuzzing.Workers)
	var err error
	for err == nil && working {
		// Send an item into our channel to queue up a spot. This will block us if we hit capacity until a worker
		// slot is freed up.
		threadReserveChannel <- struct{}{}

		// Pop a worker index off of our queue
		availableWorkerIndexedLock.Lock()
		workerSlotInfo := availableWorkerSlotQueue[0]
		availableWorkerSlotQueue = availableWorkerSlotQueue[1:]
		availableWorkerIndexedLock.Unlock()

		// Run our goroutine. This should take our queued struct out of the channel once it's done,
		// keeping us at our desired thread capacity. If we encounter an error, we store it and continue
		// processing the cleanup logic to exit gracefully.
		go func(workerSlotInfo availableWorkerSlot) {
			// Create a new worker for this fuzzing.
			worker, workerCreatedErr := newFuzzerWorker(f, workerSlotInfo.index, workerSlotInfo.randomProvider)
			f.workers[workerSlotInfo.index] = worker
			if err == nil && workerCreatedErr != nil {
				err = workerCreatedErr
			}
			if err == nil {
				// Publish an event indicating we created a worker.
				workerCreatedErr = f.Events.WorkerCreated.Publish(FuzzerWorkerCreatedEvent{Worker: worker})
				if err == nil && workerCreatedErr != nil {
					err = workerCreatedErr
				}
			}

			// Run the worker and check if we received a cancelled signal, or we encountered an error.
			if err == nil {
				ctxCancelled, workerErr := worker.run(baseTestChain)
				if workerErr != nil {
					err = workerErr
				}

				// If we received a cancelled signal, signal our exit from the working loop.
				if working && ctxCancelled {
					working = false
				}
			}

			// Free our worker id before unblocking our channel, as a free one will be expected.
			availableWorkerIndexedLock.Lock()
			availableWorkerSlotQueue = append(availableWorkerSlotQueue, workerSlotInfo)
			availableWorkerIndexedLock.Unlock()

			// Publish an event indicating we destroyed a worker.
			workerDestroyedErr := f.Events.WorkerDestroyed.Publish(FuzzerWorkerDestroyedEvent{Worker: worker})
			if err == nil && workerDestroyedErr != nil {
				err = workerDestroyedErr
			}

			// Unblock our channel by freeing our capacity of another item, making way for another worker.
			<-threadReserveChannel
		}(workerSlotInfo)
	}

	// Explicitly call cancel on our context to ensure all threads exit if we encountered an error.
	if f.ctxCancelFunc != nil {
		f.ctxCancelFunc()
	}

	// Wait for every worker to be freed, so we don't have a race condition when reporting the order
	// of events to our test provider.
	for {
		// Obtain the count of free workers.
		availableWorkerIndexedLock.Lock()
		freeWorkers := len(availableWorkerSlotQueue)
		availableWorkerIndexedLock.Unlock()

		// We keep waiting until every worker is free
		if freeWorkers == len(f.workers) {
			break
		} else {
			time.Sleep(50 * time.Millisecond)
		}
	}
	return err
}

// Start begins a fuzzing operation on the provided project configuration. This operation will not return until an error
// is encountered or the fuzzing operation has completed. Its execution can be cancelled using the Stop method.
// Returns an error if one is encountered.
func (f *Fuzzer) Start() error {
	// Define our variable to catch errors
	var err error

	// While we're fuzzing, we'll want to have an initialized random provider.
	f.randomProvider = rand.New(rand.NewSource(time.Now().UnixNano()))

	// Create our running context (allows us to cancel across threads)
	f.ctx, f.ctxCancelFunc = context.WithCancel(context.Background())

	// If we set a timeout, create the timeout context now, as we're about to begin fuzzing.
	if f.config.Fuzzing.Timeout > 0 {
		fmt.Printf("Running with timeout of %d seconds\n", f.config.Fuzzing.Timeout)
		f.ctx, f.ctxCancelFunc = context.WithTimeout(f.ctx, time.Duration(f.config.Fuzzing.Timeout)*time.Second)
	}

	// Set up the corpus
	f.corpus, err = corpus.NewCorpus(f.config.Fuzzing.CorpusDirectory)
	if err != nil {
		return err
	}

	// Initialize our metrics and valueGenerator.
	f.metrics = newFuzzerMetrics(f.config.Fuzzing.Workers)

	// Initialize our test cases and providers
	f.testCasesLock.Lock()
	f.testCases = make([]TestCase, 0)
	f.testCasesFinished = make(map[string]TestCase)
	f.testCasesLock.Unlock()

	// Create our test chain
	baseTestChain, err := f.createTestChain()
	if err != nil {
		return err
	}

	// Set it up with our deployment/setup strategy defined by the fuzzer.
	err = f.Hooks.ChainSetupFunc(f, baseTestChain)
	if err != nil {
		return err
	}

	// Initialize our coverage maps by measuring the coverage we get from the corpus.
	err = f.corpus.Initialize(baseTestChain, f.contractDefinitions)
	if err != nil {
		return err
	}

	// Start our printing loop now that we're about to begin fuzzing.
	go f.printMetricsLoop()

	// Publish a fuzzer starting event.
	err = f.Events.FuzzerStarting.Publish(FuzzerStartingEvent{Fuzzer: f})
	if err != nil {
		return err
	}

	// Run the main worker loop
	err = f.spawnWorkersLoop(baseTestChain)

	// NOTE: After this point, we capture errors but do not return immediately, as we want to exit gracefully.

	// If we have coverage enabled and a corpus directory set, write the corpus. We do this even if we had a
	// previous error, as we don't want to lose corpus entries.
	if f.config.Fuzzing.CoverageEnabled {
		corpusFlushErr := f.corpus.Flush()
		if err == nil {
			err = corpusFlushErr
		}
	}

	// Publish a fuzzer stopping event.
	fuzzerStoppingErr := f.Events.FuzzerStopping.Publish(FuzzerStoppingEvent{Fuzzer: f, err: err})
	if err == nil && fuzzerStoppingErr != nil {
		err = fuzzerStoppingErr
	}

	// Print our results on exit.
	f.printExitingResults()

	// Return any encountered error.
	return err
}

// Stop stops a running operation invoked by the Start method. This method may return before complete operation teardown
// occurs.
func (f *Fuzzer) Stop() {
	// Call the cancel function on our running context to stop all working goroutines
	if f.ctxCancelFunc != nil {
		f.ctxCancelFunc()
	}
}

// printMetricsLoop prints metrics to the console in a loop until ctx signals a stopped operation.
func (f *Fuzzer) printMetricsLoop() {
	// Define our start time
	startTime := time.Now()

	// Define cached variables for our metrics to calculate deltas.
	lastCallsTested := big.NewInt(0)
	lastSequencesTested := big.NewInt(0)
	lastWorkerStartupCount := big.NewInt(0)

	lastPrintedTime := time.Time{}
	for !utils.CheckContextDone(f.ctx) {
		// Obtain our metrics
		callsTested := f.metrics.CallsTested()
		sequencesTested := f.metrics.SequencesTested()
		workerStartupCount := f.metrics.WorkerStartupCount()

		// Calculate time elapsed since the last update
		secondsSinceLastUpdate := time.Since(lastPrintedTime).Seconds()

		// Print a metrics update
		fmt.Printf(
			"fuzz: elapsed: %s, call: %d (%d/sec), seq/s: %d, resets/s: %d, cov: %d\n",
			time.Since(startTime).Round(time.Second),
			callsTested,
			uint64(float64(new(big.Int).Sub(callsTested, lastCallsTested).Uint64())/secondsSinceLastUpdate),
			uint64(float64(new(big.Int).Sub(sequencesTested, lastSequencesTested).Uint64())/secondsSinceLastUpdate),
			uint64(float64(new(big.Int).Sub(workerStartupCount, lastWorkerStartupCount).Uint64())/secondsSinceLastUpdate),
			f.corpus.ActiveCallSequenceCount(),
		)

		// Update our delta tracking metrics
		lastPrintedTime = time.Now()
		lastCallsTested = callsTested
		lastSequencesTested = sequencesTested
		lastWorkerStartupCount = workerStartupCount

		// If we reached our transaction threshold, halt
		testLimit := f.config.Fuzzing.TestLimit
		if testLimit > 0 && (!callsTested.IsUint64() || callsTested.Uint64() >= testLimit) {
			fmt.Printf("transaction test limit reached, halting now ...\n")
			f.Stop()
			break
		}

		// Sleep some time between print iterations
		time.Sleep(time.Second * 3)
	}
}

// printExitingResults prints the TestCase results prior to the fuzzer exiting.
func (f *Fuzzer) printExitingResults() {
	// Define the order our test cases should be sorted by when considering status.
	testCaseDisplayOrder := map[TestCaseStatus]int{
		TestCaseStatusNotStarted: 0,
		TestCaseStatusPassed:     1,
		TestCaseStatusFailed:     2,
		TestCaseStatusRunning:    3,
	}

	// Sort the test cases by status and then ID.
	sort.Slice(f.testCases, func(i int, j int) bool {
		// Sort by order first
		iStatusOrder := testCaseDisplayOrder[f.testCases[i].Status()]
		jStatusOrder := testCaseDisplayOrder[f.testCases[j].Status()]
		if iStatusOrder != jStatusOrder {
			return iStatusOrder < jStatusOrder
		}

		// Then we sort by ID.
		return strings.Compare(f.testCases[i].ID(), f.testCases[j].ID()) <= 0
	})

	// Define variables to track our final test count.
	var (
		testCountPassed int
		testCountFailed int
	)

	// Print the results of each individual test case.
	fmt.Printf("\n")
	fmt.Printf("Fuzzer stopped, test results follow below ...\n")
	for _, testCase := range f.testCases {
		// Obtain the test case message. If it is a non-empty string, we format our output for it specially.
		// Otherwise, we exclude it.
		msg := strings.TrimSpace(testCase.Message())
		if msg != "" {
			fmt.Printf("[%s] %s\n%s\n\n", testCase.Status(), strings.TrimSpace(testCase.Name()), msg)
		} else {
			fmt.Printf("[%s] %s\n", testCase.Status(), testCase.Name())
		}

		// Tally our pass/fail count.
		if testCase.Status() == TestCaseStatusPassed {
			testCountPassed++
		} else if testCase.Status() == TestCaseStatusFailed {
			testCountFailed++
		}
	}

	// Print our final tally of test statuses.
	fmt.Printf("\n")
	fmt.Printf("%d test(s) passed, %d test(s) failed\n", testCountPassed, testCountFailed)
}<|MERGE_RESOLUTION|>--- conflicted
+++ resolved
@@ -353,16 +353,10 @@
 	return nil
 }
 
-<<<<<<< HEAD
-// defaultNewValueGeneratorFunc is a NewValueGeneratorFunc which creates a valuegeneration.MutatingValueGenerator with a
-// default configuration. Returns the generator or an error, if one occurs.
-func defaultNewValueGeneratorFunc(fuzzer *Fuzzer, valueSet *valuegeneration.ValueSet, randomProvider *rand.Rand) (valuegeneration.ValueGenerator, error) {
-=======
 // defaultNewCallSequenceGeneratorConfigFunc is a NewCallSequenceGeneratorConfigFunc which creates a
 // CallSequenceGeneratorConfig with a default configuration. Returns the config or an error, if one occurs.
 func defaultNewCallSequenceGeneratorConfigFunc(fuzzer *Fuzzer, valueSet *valuegeneration.ValueSet, randomProvider *rand.Rand) (*CallSequenceGeneratorConfig, error) {
 	// Create the underlying value generator for the worker and its sequence generator.
->>>>>>> 43c3c86d
 	valueGenConfig := &valuegeneration.MutatingValueGeneratorConfig{
 		MinMutationRounds:               0,
 		MaxMutationRounds:               1,
@@ -390,9 +384,6 @@
 		},
 	}
 	valueGenerator := valuegeneration.NewMutatingValueGenerator(valueGenConfig, valueSet, randomProvider)
-<<<<<<< HEAD
-	return valueGenerator, nil
-=======
 
 	// Create a sequence generator config which uses the created value generator.
 	sequenceGenConfig := &CallSequenceGeneratorConfig{
@@ -408,7 +399,6 @@
 		ValueGenerator:                           valueGenerator,
 	}
 	return sequenceGenConfig, nil
->>>>>>> 43c3c86d
 }
 
 // spawnWorkersLoop is a method which spawns a config-defined amount of FuzzerWorker to carry out the fuzzing campaign.
