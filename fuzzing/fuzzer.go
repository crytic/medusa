package fuzzing

import (
	"context"
	"errors"
	"fmt"
	"math/big"
	"math/rand"
	"os"
	"path/filepath"
	"runtime"
	"sort"
	"strconv"
	"strings"
	"sync"
	"time"

	"github.com/crytic/medusa-geth/crypto"

	"github.com/crytic/medusa/fuzzing/executiontracer"
	"github.com/crytic/medusa/fuzzing/reverts"

	"github.com/crytic/medusa/fuzzing/coverage"
	"github.com/crytic/medusa/logging"
	"github.com/crytic/medusa/logging/colors"
	"github.com/rs/zerolog"

	"github.com/crytic/medusa-geth/core/types"
	"github.com/crytic/medusa/fuzzing/calls"
	"github.com/crytic/medusa/utils/randomutils"

	"github.com/crytic/medusa-geth/accounts/abi"
	"github.com/crytic/medusa-geth/common"
	"github.com/crytic/medusa/chain"
	compilationTypes "github.com/crytic/medusa/compilation/types"
	"github.com/crytic/medusa/fuzzing/config"
	fuzzerTypes "github.com/crytic/medusa/fuzzing/contracts"
	"github.com/crytic/medusa/fuzzing/corpus"
	fuzzingutils "github.com/crytic/medusa/fuzzing/utils"
	"github.com/crytic/medusa/fuzzing/valuegeneration"
	"github.com/crytic/medusa/utils"
	"golang.org/x/exp/slices"
)

// Fuzzer represents an Ethereum smart contract fuzzing provider.
type Fuzzer struct {
	// ctx is the main context used by the fuzzer.
	ctx context.Context
	// ctxCancelFunc describes a function which can be used to cancel the fuzzing operations the main ctx tracks.
	// Cancelling ctx does _not_ guarantee that all operations will terminate.
	ctxCancelFunc context.CancelFunc

	// emergencyCtx is the context that is used by the fuzzer to react to OS-level interrupts (e.g. SIGINT) or errors.
	emergencyCtx context.Context
	// emergencyCtxCancelFunc describes a function which can be used to cancel the fuzzing operations due to an OS-level
	// interrupt or an error. Cancelling emergencyCtx will guarantee that all operations will terminate.
	emergencyCtxCancelFunc context.CancelFunc

	// config describes the project configuration which the fuzzing is targeting.
	config config.ProjectConfig
	// senders describes a set of account addresses used to send state changing calls in fuzzing campaigns.
	senders []common.Address
	// deployer describes an account address used to deploy contracts in fuzzing campaigns.
	deployer common.Address

	// compilations describes all compilations added as targets.
	compilations []compilationTypes.Compilation
	// contractDefinitions defines targets to be fuzzed once their deployment is detected. They are derived from
	// compilations.
	contractDefinitions fuzzerTypes.Contracts
	// slitherResults holds the results obtained from slither. At the moment we do not have use for storing this in the
	// Fuzzer but down the line we can use slither for other capabilities that may require storage of the results.
	slitherResults *compilationTypes.SlitherResults

	// baseValueSet represents a valuegeneration.ValueSet containing input values for our fuzz tests.
	baseValueSet *valuegeneration.ValueSet

	// workers represents the work threads created by this Fuzzer when Start invokes a fuzz operation.
	workers []*FuzzerWorker
	// metrics represents the metrics for the fuzzing campaign.
	metrics *FuzzerMetrics
	// corpus stores a list of transaction sequences that can be used for coverage-guided fuzzing
	corpus *corpus.Corpus

	// revertReporter tracks per-function reversion metrics, if enabled
	revertReporter *reverts.RevertReporter

	// corpusPruner is a service that will prune the corpus at a given frequency to reduce corpus size and memory overhead.
	corpusPruner *corpus.CorpusPruner

	// randomProvider describes the provider used to generate random values in the Fuzzer. All other random providers
	// used by the Fuzzer's subcomponents are derived from this one.
	randomProvider *rand.Rand

	// testCases contains every TestCase registered with the Fuzzer.
	testCases []TestCase
	// testCasesLock provides thread-synchronization to avoid race conditions when accessing or updating test cases.
	testCasesLock sync.Mutex
	// testCasesFinished describes test cases already reported as having been finalized.
	testCasesFinished map[string]TestCase

	// Events describes the event system for the Fuzzer.
	Events FuzzerEvents

	// Hooks describes the replaceable functions used by the Fuzzer.
	Hooks FuzzerHooks

	// logger describes the Fuzzer's log object that can be used to log important events
	logger *logging.Logger

	// lastPCsLogMsg records the last time we logged total PCs hit.
	// It takes a decent amount of time to calculate, so we only log once a minute,
	// and only when debug logging is enabled.
	lastPCsLogMsg   time.Time
	deploymentOrder []string
}

// Amount of time between "total PCs hit" log messages. This message is only output when debug logging is enabled.
const timeBetweenPCsLogMsgs = time.Minute

// Large number used for block gas limit that should never get hit.
const blockGasLimit = 0x0FFFFFFFFFFFFFFF

// NewFuzzer returns an instance of a new Fuzzer provided a project configuration, or an error if one is encountered
// while initializing the code.
func NewFuzzer(config config.ProjectConfig) (*Fuzzer, error) {
	// Disable colors if requested
	if config.Logging.NoColor {
		colors.DisableColor()
	}

	// Create the global logger and add stdout as an unstructured output stream
	// Note that we are not using the project config's log level because we have not validated it yet
	logging.GlobalLogger = logging.NewLogger(config.Logging.Level)
	logging.GlobalLogger.AddWriter(os.Stdout, logging.UNSTRUCTURED, !config.Logging.NoColor)

	// If the log directory is a non-empty string, create a file for unstructured, un-colorized file logging
	if config.Logging.LogDirectory != "" {
		// Filename will be the "log-current_unix_timestamp.log"
		filename := "log-" + strconv.FormatInt(time.Now().Unix(), 10) + ".log"
		// Create the file
		file, err := utils.CreateFile(config.Logging.LogDirectory, filename)
		if err != nil {
			logging.GlobalLogger.Error("Failed to create log file", err)
			return nil, err
		}
		logging.GlobalLogger.AddWriter(file, logging.UNSTRUCTURED, false)
	}

	// Validate our provided config
	err := config.Validate()
	if err != nil {
		logging.GlobalLogger.Error("Invalid configuration", err)
		return nil, err
	}

	// Update the log level of the global logger now
	logging.GlobalLogger.SetLevel(config.Logging.Level)

	// Get the fuzzer's custom sub-logger
	logger := logging.GlobalLogger.NewSubLogger("module", "fuzzer")

	// Parse the senders addresses from our account config.
	senders, err := utils.HexStringsToAddresses(config.Fuzzing.SenderAddresses)
	if err != nil {
		logger.Error("Invalid sender address(es)", err)
		return nil, err
	}

	// Parse the deployer address from our account config
	deployer, err := utils.HexStringToAddress(config.Fuzzing.DeployerAddress)
	if err != nil {
		logger.Error("Invalid deployer address", err)
		return nil, err
	}

	// Create the revert reporter
	revertReporter, err := reverts.NewRevertReporter(config.Fuzzing.RevertReporterEnabled, config.Fuzzing.CorpusDirectory)
	if err != nil {
		logger.Error("Failed to create revert reporter", err)
		return nil, err
	}

	// Create the corpus pruner.
	pruneEnabled := config.Fuzzing.CoverageEnabled && config.Fuzzing.PruneFrequency > 0
	corpusPruner := corpus.NewCorpusPruner(pruneEnabled, config.Fuzzing.PruneFrequency, logger)

	// Create and return our fuzzing instance.
	fuzzer := &Fuzzer{
		config:              config,
		senders:             senders,
		deployer:            deployer,
		baseValueSet:        valuegeneration.NewValueSet(),
		contractDefinitions: make(fuzzerTypes.Contracts, 0),
		testCases:           make([]TestCase, 0),
		testCasesFinished:   make(map[string]TestCase),
		revertReporter:      revertReporter,
		corpusPruner:        corpusPruner,
		Hooks: FuzzerHooks{
			NewCallSequenceGeneratorConfigFunc: defaultCallSequenceGeneratorConfigFunc,
			NewShrinkingValueMutatorFunc:       defaultShrinkingValueMutatorFunc,
			ChainSetupFunc:                     chainSetupFromCompilations,
			CallSequenceTestFuncs:              make([]CallSequenceTestFunc, 0),
		},
		logger: logger,
	}

	// Add our sender and deployer addresses to the base value set for the value generator, so they will be used as
	// address arguments in fuzzing campaigns.
	fuzzer.baseValueSet.AddAddress(fuzzer.deployer)
	for _, sender := range fuzzer.senders {
		fuzzer.baseValueSet.AddAddress(sender)
	}

	// If we have a compilation config
	if fuzzer.config.Compilation != nil {
		// Compile the targets specified in the compilation config
		fuzzer.logger.Info("Compiling targets with ", colors.Bold, fuzzer.config.Compilation.Platform, colors.Reset)
		start := time.Now()
		compilations, _, err := (*fuzzer.config.Compilation).Compile()
		if err != nil {
			fuzzer.logger.Error("Failed to compile target", err)
			return nil, err
		}
		fuzzer.logger.Info("Finished compiling targets in ", time.Since(start).Round(time.Second))

		// Add our compilation targets
		fuzzer.AddCompilationTargets(compilations)
	}

	// Provide any custom errors in the compiled artifacts' ABIs to the revert reporter now
	fuzzer.revertReporter.AddCustomErrors(fuzzer.contractDefinitions)

	// Register any default providers if specified.
	if fuzzer.config.Fuzzing.Testing.PropertyTesting.Enabled {
		attachPropertyTestCaseProvider(fuzzer)
	}
	if fuzzer.config.Fuzzing.Testing.AssertionTesting.Enabled {
		attachAssertionTestCaseProvider(fuzzer)
	}
	if fuzzer.config.Fuzzing.Testing.OptimizationTesting.Enabled {
		attachOptimizationTestCaseProvider(fuzzer)
	}
	return fuzzer, nil
}

// ContractDefinitions exposes the contract definitions registered with the Fuzzer.
func (f *Fuzzer) ContractDefinitions() fuzzerTypes.Contracts {
	return slices.Clone(f.contractDefinitions)
}

// Config exposes the underlying project configuration provided to the Fuzzer.
func (f *Fuzzer) Config() config.ProjectConfig {
	return f.config
}

// BaseValueSet exposes the underlying value set provided to the Fuzzer value generators to aid in generation
// (e.g. for use in mutation operations).
func (f *Fuzzer) BaseValueSet() *valuegeneration.ValueSet {
	return f.baseValueSet
}

// SenderAddresses exposes the account addresses from which state changing fuzzed transactions will be sent by a
// FuzzerWorker.
func (f *Fuzzer) SenderAddresses() []common.Address {
	return f.senders
}

// DeployerAddress exposes the account address from which contracts will be deployed by a FuzzerWorker.
func (f *Fuzzer) DeployerAddress() common.Address {
	return f.deployer
}

// isLibrary checks if a contract with the given name is a library
func (f *Fuzzer) isLibrary(name string) bool {
	for _, contract := range f.contractDefinitions {
		if contract.Name() == name && contract.CompiledContract().Kind == compilationTypes.ContractKindLibrary {
			return true
		}
	}
	return false
}

// TestCases exposes the underlying tests run during the fuzzing campaign.
func (f *Fuzzer) TestCases() []TestCase {
	return f.testCases
}

// TestCasesWithStatus exposes the underlying tests with the provided status.
func (f *Fuzzer) TestCasesWithStatus(status TestCaseStatus) []TestCase {
	// Acquire a thread lock to avoid race conditions
	f.testCasesLock.Lock()
	defer f.testCasesLock.Unlock()

	// Collect all test cases with matching statuses.
	return utils.SliceWhere(f.testCases, func(t TestCase) bool {
		return t.Status() == status
	})
}

// RegisterTestCase registers a new TestCase with the Fuzzer.
func (f *Fuzzer) RegisterTestCase(testCase TestCase) {
	// Acquire a thread lock to avoid race conditions
	f.testCasesLock.Lock()
	defer f.testCasesLock.Unlock()

	// Display what is being tested
	f.logger.Info(testCase.LogMessage().Elements()...)

	// Append our test case to our list
	f.testCases = append(f.testCases, testCase)
}

// ReportTestCaseFinished is used to report a TestCase status as finalized to the Fuzzer.
func (f *Fuzzer) ReportTestCaseFinished(testCase TestCase) {
	// Acquire a thread lock to avoid race conditions
	f.testCasesLock.Lock()
	defer f.testCasesLock.Unlock()

	// If we already reported this test case as finished, stop
	if _, alreadyExists := f.testCasesFinished[testCase.ID()]; alreadyExists {
		return
	}

	// Otherwise now mark the test case as finished.
	f.testCasesFinished[testCase.ID()] = testCase

	// We only log here if we're not configured to stop on the first test failure. This is because the fuzzer prints
	// results on exit, so we avoid duplicate messages.
	if !f.config.Fuzzing.Testing.StopOnFailedTest {
		f.logger.Info(testCase.LogMessage().Elements()...)
	}

	// If the config specifies, we stop after the first failed test reported.
	if testCase.Status() == TestCaseStatusFailed && f.config.Fuzzing.Testing.StopOnFailedTest {
		f.Stop()
	}
}

// AddCompilationTargets takes a compilation and updates the Fuzzer state with additional Fuzzer.ContractDefinitions
// definitions and Fuzzer.BaseValueSet values.
func (f *Fuzzer) AddCompilationTargets(compilations []compilationTypes.Compilation) {
	var seedFromAST bool

	// No need to handle the error here since having compilation artifacts implies that we used a supported
	// platform configuration
	platformConfig, _ := f.config.Compilation.GetPlatformConfig()

	// Retrieve the compilation target for slither
	target := platformConfig.GetTarget()

	// Run slither and handle errors
	slitherResults, err := f.config.Slither.RunSlither(target)
	if err != nil || slitherResults == nil {
		if err != nil {
			f.logger.Warn("Failed to run slither", err)
		}
		seedFromAST = true
	}

	// If we have results and there were no errors, we will seed the value set using the slither results
	if !seedFromAST {
		f.slitherResults = slitherResults
		// Seed our base value set with the constants extracted by Slither
		f.baseValueSet.SeedFromSlither(slitherResults)
	}

	// Build a mapping of fully qualified library names to short names
	libraryNameMapping := fuzzingutils.BuildLibraryNameMapping(compilations)
	// Initialize a map to track library dependencies.
	libraryDependencies := make(map[string][]string)

	// Capture all the contract definitions, functions, and cache the source code
	for i := 0; i < len(compilations); i++ {
		// Add our compilation to the list and get a reference to it.
		f.compilations = append(f.compilations, compilations[i])
		compilation := &f.compilations[len(f.compilations)-1]

		// Loop for each source
		for sourcePath, source := range compilation.SourcePathToArtifact {
			// Seed from the contract's AST if we did not use slither or failed to do so
			if seedFromAST {
				// Seed our base value set from every source's AST
				f.baseValueSet.SeedFromAst(source.Ast)
			}

			// Loop for every contract and register it in our contract definitions
			for contractName := range source.Contracts {
				contract := source.Contracts[contractName]

				// Skip interfaces.
				if contract.Kind == compilationTypes.ContractKindInterface {
					continue
				}

				// Link library placeholders with their deployed addresses
				// Resolves placeholder identifiers in the bytecode to their corresponding library names
				fuzzingutils.ResolvePlaceholderLibraryReferences(contract.LibraryPlaceholders, libraryNameMapping)

				// Initialize an empty dependency list for this contract
				libraryDependencies[contractName] = []string{}

				// Build the dependency graph by adding each library this contract depends on
				// This information will be used later to determine the correct deployment order
				for _, libraryName := range contract.LibraryPlaceholders {
					libraryDependencies[contractName] = append(libraryDependencies[contractName], libraryName.(string))
				}
				contractDefinition := fuzzerTypes.NewContract(contractName, sourcePath, &contract, compilation)

				// Sort available methods by type
				assertionTestMethods, propertyTestMethods, optimizationTestMethods := fuzzingutils.BinTestByType(&contract,
					f.config.Fuzzing.Testing.PropertyTesting.TestPrefixes,
					f.config.Fuzzing.Testing.OptimizationTesting.TestPrefixes,
					f.config.Fuzzing.Testing.TestViewMethods)
				contractDefinition.AssertionTestMethods = assertionTestMethods
				contractDefinition.PropertyTestMethods = propertyTestMethods
				contractDefinition.OptimizationTestMethods = optimizationTestMethods

				// Filter and record methods available for assertion testing. Property and optimization tests are always run.
				if len(f.config.Fuzzing.Testing.TargetFunctionSignatures) > 0 {
					// Only consider methods that are in the target methods list
					contractDefinition = contractDefinition.WithTargetedAssertionMethods(f.config.Fuzzing.Testing.TargetFunctionSignatures)
				}
				if len(f.config.Fuzzing.Testing.ExcludeFunctionSignatures) > 0 {
					// Consider all methods except those in the exclude methods list
					contractDefinition = contractDefinition.WithExcludedAssertionMethods(f.config.Fuzzing.Testing.ExcludeFunctionSignatures)
				}

				f.contractDefinitions = append(f.contractDefinitions, contractDefinition)
			}
		}
		// Cache all of our source code if it hasn't been already.
		err = compilation.CacheSourceCode()
		if err != nil {
			f.logger.Warn("Failed to cache compilation source file data", err)
		}
	}

	// We need a list of predeploys to feed to GetDeploymentOrder. PredeployedContracts is a map, we just need a list of keys.
	predeploys := make([]string, 0, len(f.config.Fuzzing.PredeployedContracts))
	for p := range f.config.Fuzzing.PredeployedContracts {
		predeploys = append(predeploys, p)
	}

	// Generate a topologically sorted deployment order based on library dependencies
	// This ensures that libraries are deployed before contracts that depend on them
	f.deploymentOrder, err = fuzzingutils.GetDeploymentOrder(libraryDependencies, predeploys, f.config.Fuzzing.TargetContracts)
	if err != nil {
		f.logger.Warn("Could not get a deployment order", err)
	}
}

// createTestChain creates a test chain with the account balance allocations specified by the config.
func (f *Fuzzer) createTestChain() (*chain.TestChain, error) {
	// Create our genesis allocations.
	// NOTE: Sharing GenesisAlloc between chains will result in some accounts not being funded for some reason.
	genesisAlloc := make(types.GenesisAlloc)

	// Fund all of our sender addresses in the genesis block
	initBalance := new(big.Int).Div(abi.MaxInt256, big.NewInt(2)) // TODO: make this configurable
	for _, sender := range f.senders {
		genesisAlloc[sender] = types.Account{
			Balance: initBalance,
		}
	}

	// Fund our deployer address in the genesis block
	genesisAlloc[f.deployer] = types.Account{
		Balance: initBalance,
	}

	// Identify which contracts need to be predeployed to a deterministic address by iterating across the mapping
	contractAddressOverrides := make(map[common.Hash]common.Address, len(f.config.Fuzzing.PredeployedContracts))
	for contractName, addrStr := range f.config.Fuzzing.PredeployedContracts {
		found := false
		// Try to find the associated compilation artifact
		for _, contract := range f.contractDefinitions {
			if contract.Name() == contractName {
				// Hash the init bytecode (so that it can be easily identified in the EVM) and map it to the
				// requested address
				initBytecodeHash := crypto.Keccak256Hash(contract.CompiledContract().InitBytecode)
				contractAddr, err := utils.HexStringToAddress(addrStr)
				if err != nil {
					return nil, fmt.Errorf("invalid address provided for a predeployed contract: %v", contract.Name())
				}
				contractAddressOverrides[initBytecodeHash] = contractAddr
				found = true
				break
			}
		}

		// Throw an error if the contract specified in the config is not found
		if !found {
			return nil, fmt.Errorf("%v was specified in the predeployed contracts but was not found in the compilation artifacts", contractName)
		}
	}

	// Update the test chain config with the contract address overrides
	f.config.Fuzzing.TestChainConfig.ContractAddressOverrides = contractAddressOverrides

	// Create our test chain with our basic allocations and passed medusa's chain configuration
	testChain, err := chain.NewTestChain(f.ctx, genesisAlloc, &f.config.Fuzzing.TestChainConfig)
	if err != nil {
		return nil, err
	}

	// Set our block gas limit
	testChain.BlockGasLimit = blockGasLimit
	return testChain, nil
}

// chainSetupFromCompilations is a TestChainSetupFunc which sets up the base test chain state by deploying
// all compiled contract definitions. This includes any successful compilations as a result of the Fuzzer.config
// definitions, as well as those added by Fuzzer.AddCompilationTargets. The contract deployment order is defined by
// the Fuzzer.config.
func chainSetupFromCompilations(fuzzer *Fuzzer, testChain *chain.TestChain) (*executiontracer.ExecutionTrace, error) {
	// Verify that target contracts is not empty. If it's empty, but we only have one contract definition,
	// we can infer the target contracts. Otherwise, we report an error.
	if len(fuzzer.config.Fuzzing.TargetContracts) == 0 {
		var found bool
		for _, contract := range fuzzer.contractDefinitions {
			// If only one contract is defined, we can infer the target contract by filtering interfaces/libraries.
			if contract.CompiledContract().Kind == compilationTypes.ContractKindContract {
				if !found {
					fuzzer.config.Fuzzing.TargetContracts = []string{contract.Name()}
					found = true
				} else {
					// TODO list options for the user to choose from
					return nil, fmt.Errorf("specify target contract(s)")
				}
			}
		}
	}

	// Concatenate the predeployed contracts and target contracts
	// Ordering is important here (predeploys _then_ targets) so that you can have the same contract in both lists
	// while still being able to use the contract address overrides
	contractsToDeploy := make([]string, 0)
	balances := make([]*config.ContractBalance, 0)
	initFunctions := make([]string, 0)

<<<<<<< HEAD
	for contractName := range fuzzer.config.Fuzzing.PredeployedContracts {
		contractsToDeploy = append(contractsToDeploy, contractName)
		// Preserve index of target contract balances
		balances = append(balances, &config.ContractBalance{Int: *big.NewInt(0)})
		// Set default empty init function for predeployed contracts
		initFunctions = append(initFunctions, "")
	}

=======
>>>>>>> fcdf86ee
	if len(fuzzer.deploymentOrder) > 0 {
		// Create a set of target contracts for easy lookup
		targetContracts := make(map[string]bool)
		targetContractBalances := make(map[string]*config.ContractBalance)

		for i, name := range fuzzer.config.Fuzzing.TargetContracts {
			targetContracts[name] = true
			if i < len(fuzzer.config.Fuzzing.TargetContractsBalances) {
				targetContractBalances[name] = fuzzer.config.Fuzzing.TargetContractsBalances[i]
			}
		}
		// Add contracts from the deployment order
		for _, name := range fuzzer.deploymentOrder {
			_, isPredeploy := fuzzer.config.Fuzzing.PredeployedContracts[name]
			if isPredeploy || targetContracts[name] || fuzzer.isLibrary(name) {
				contractsToDeploy = append(contractsToDeploy, name)
				// Add balance for target contracts, zero for libraries
				if balance, ok := targetContractBalances[name]; ok {
					balances = append(balances, balance)
				} else {
					balances = append(balances, &config.ContractBalance{Int: *big.NewInt(0)})
				}
			}
		}
	} else {
		contractsToDeploy = append(contractsToDeploy, fuzzer.config.Fuzzing.TargetContracts...)
		balances = append(balances, fuzzer.config.Fuzzing.TargetContractsBalances...)
	}

	// Process target contracts init functions
	targetContractsCount := len(fuzzer.config.Fuzzing.TargetContracts)
	initConfigCount := len(fuzzer.config.Fuzzing.TargetContractsInitFunctions)

	// Add initialization functions for target contracts
	for i := 0; i < targetContractsCount; i++ {
		initFunction := "" // Default: no initialization

		if fuzzer.config.Fuzzing.UseInitFunctions {
			if i < initConfigCount && fuzzer.config.Fuzzing.TargetContractsInitFunctions[i] != "" {
				// Use explicit per-contract config
				initFunction = fuzzer.config.Fuzzing.TargetContractsInitFunctions[i]
			} else if len(fuzzer.config.Fuzzing.TargetContractsInitFunctions) == 1 {
				// If only one init function specified (like "setUp") apply it to all contracts
				initFunction = fuzzer.config.Fuzzing.TargetContractsInitFunctions[0]
			}
		}
		initFunctions = append(initFunctions, initFunction)
	}

	deployedContractAddr := make(map[string]common.Address)
	// Loop for all contracts to deploy
	for i, contractName := range contractsToDeploy {
		// Look for a contract in our compiled contract definitions that matches this one
		found := false
		for _, contract := range fuzzer.contractDefinitions {
			// If we found a contract definition that matches this definition by name, try to deploy it
			if contract.Name() == contractName {
				testChain.CompiledContracts[contractName] = contract.CompiledContract()

				// Concatenate constructor arguments, if necessary
				args := make([]any, 0)
				if len(contract.CompiledContract().Abi.Constructor.Inputs) > 0 {
					// If the contract is a predeployed contract, throw an error because they do not accept constructor
					// args.
					if _, ok := fuzzer.config.Fuzzing.PredeployedContracts[contractName]; ok {
						return nil, fmt.Errorf("predeployed contracts cannot accept constructor arguments")
					}
					jsonArgs, ok := fuzzer.config.Fuzzing.ConstructorArgs[contractName]
					if !ok {
						return nil, fmt.Errorf("constructor arguments for contract %s not provided", contractName)
					}
					decoded, err := valuegeneration.DecodeJSONArgumentsFromMap(contract.CompiledContract().Abi.Constructor.Inputs,
						jsonArgs, deployedContractAddr)
					if err != nil {
						return nil, err
					}
					args = decoded
				}

				// If our project config has a non-zero balance for this target contract, retrieve it
				contractBalance := big.NewInt(0)
				if len(balances) > i {
					contractBalance = new(big.Int).Set(&balances[i].Int)
				}
				// Deploy the contract with resolved library dependencies
				result, err := fuzzer.deployContract(testChain, contract, args, contractBalance, deployedContractAddr)
				if err != nil {
					// If the result is an execution trace, return it
					if trace, ok := result.(*executiontracer.ExecutionTrace); ok {
						return trace, err
					}
					return nil, err
				}
				// Record our deployed contract so the next config-specified constructor args can reference this
				// contract by name.

				deployedContractAddr[contractName] = result.(common.Address)
				contractAddr := deployedContractAddr[contractName]

				// Get the initialization function name if exists and feature is enabled
				if fuzzer.config.Fuzzing.UseInitFunctions && i < len(initFunctions) && initFunctions[i] != "" {
					initFunction := initFunctions[i]
					fuzzer.logger.Info(fmt.Sprintf("Checking if init function %s on %s exists", initFunction, contractName))

					// Check if the initialization function exists
					contractABI := contract.CompiledContract().Abi
					if method, exists := contractABI.Methods[initFunction]; !exists {
						fuzzer.logger.Info(fmt.Sprintf("Init function %s not found on %s, skipping", initFunction, contractName))
					} else {
						// Initialization function exists, proceed with calling it
						fuzzer.logger.Info(fmt.Sprintf("Found init function %s with %d inputs", initFunction, len(method.Inputs)))

						// Check if the init function accepts parameters and process them if needed
						var args []any
						if len(method.Inputs) > 0 {
							// Verify InitializationArgs map exists
							if fuzzer.config.Fuzzing.InitializationArgs == nil {
								fuzzer.logger.Error(fmt.Errorf("initialization args map is nil but function requires args"))
								continue
							}

							// Look for initialization arguments in the config
							jsonArgs, ok := fuzzer.config.Fuzzing.InitializationArgs[contractName]
							if !ok {
								fuzzer.logger.Error(fmt.Errorf("initialization arguments for contract %s not provided", contractName))
								continue
							}

							// Debug what args we found
							fuzzer.logger.Info(fmt.Sprintf("Found args for %s: %+v", contractName, jsonArgs))

							// Decode the arguments
							decoded, err := valuegeneration.DecodeJSONArgumentsFromMap(method.Inputs,
								jsonArgs, deployedContractAddr)
							if err != nil {
								fuzzer.logger.Error(fmt.Errorf("decoding failed for initialization arguments for contract %s: %v",
									contractName, err))
								continue
							}

							args = decoded
							fuzzer.logger.Info(fmt.Sprintf("Decoded %d args for %s function %s",
								len(args), contractName, initFunction))
						}

						// Log before packing
						fuzzer.logger.Info(fmt.Sprintf("About to call initialization function %s on contract %s with %d args",
							initFunction, contractName, len(args)))

						// Pack the function call data with arguments
						callData, err := contractABI.Pack(initFunction, args...)
						if err != nil {
							fuzzer.logger.Error(fmt.Errorf("failed to encode init call to %s: %v", initFunction, err))
							continue
						}

						// Create and send the transaction
						destAddr := contractAddr
						msg := calls.NewCallMessage(fuzzer.deployer, &destAddr, 0, big.NewInt(0),
							fuzzer.config.Fuzzing.BlockGasLimit, nil, nil, nil, callData)
						msg.FillFromTestChainProperties(testChain)

						// Debug log after creating the message
						fuzzer.logger.Info(fmt.Sprintf("Created message for init function call to %s", initFunction))

						// Create and commit a block with the transaction
						block, err := testChain.PendingBlockCreate()
						if err != nil {
							fuzzer.logger.Error(fmt.Errorf("failed to create pending block for init call: %v", err))
							continue
						}

						if err = testChain.PendingBlockAddTx(msg.ToCoreMessage()); err != nil {
							fuzzer.logger.Error(fmt.Errorf("failed to add initialization transaction for function %s on contract %s to pending block: %v",
								initFunction, contractName, err))
							continue
						}

						if err = testChain.PendingBlockCommit(); err != nil {
							fuzzer.logger.Error(fmt.Errorf("failed to commit block containing initialization call to function %s on contract %s: %v",
								initFunction, contractName, err))
							continue
						}

						// Check if the call succeeded
						if block.MessageResults[0].Receipt.Status != types.ReceiptStatusSuccessful {
							// Create a call sequence element for the trace
							cse := calls.NewCallSequenceElement(nil, msg, 0, 0)
							cse.ChainReference = &calls.CallSequenceElementChainReference{
								Block:            block,
								TransactionIndex: len(block.Messages) - 1,
							}

							fuzzer.logger.Error(fmt.Errorf("init function %s call failed on %s: %v",
								initFunction, contractName,
								block.MessageResults[0].ExecutionResult.Err))
						} else {
							fuzzer.logger.Info(fmt.Sprintf("Successfully called %s on %s with %d args",
								initFunction, contractName, len(args)))
						}
					}
				}

				// Flag that we found a matching compiled contract definition, deployed it and called available init functions if any,
				// then exit out of this inner loop to process the next contract to deploy in the outer loop.
				found = true
				break
			}
		}

		// If we did not find a contract corresponding to this item in the deployment order, we throw an error.
		if !found {
			return nil, fmt.Errorf("%v was specified in the target contracts but was not found in the compilation artifacts", contractName)
		}
	}

	return nil, nil
}

func (f *Fuzzer) deployContract(testChain *chain.TestChain, contract *fuzzerTypes.Contract, args []any, contractBalance *big.Int, deployedContracts map[string]common.Address) (any, error) {
	contractName := contract.Name()
	contract.CompiledContract().LinkBytecodes(contractName, deployedContracts)

	// Ensure the linked bytecodes are reflected back into the compilation artifacts used later
	// for coverage analysis and reporting. Without this, the analysis may use unlinked/hex-string
	// bytecode for contracts that required library linking, causing coverage lookups to fail.
	if comp := contract.Compilation(); comp != nil {
		if srcArtifact, ok := comp.SourcePathToArtifact[contract.SourcePath()]; ok {
			srcArtifact.Contracts[contractName] = *contract.CompiledContract()
			comp.SourcePathToArtifact[contract.SourcePath()] = srcArtifact
		}
	}

	// Construct our deployment message/tx data field
	msgData, err := contract.CompiledContract().GetDeploymentMessageData(args)
	if err != nil {
		return nil, fmt.Errorf("initial contract deployment failed for contract \"%v\", error: %v", contractName, err)
	}

	// Create a message to represent our contract deployment (we let deployments consume the whole block
	// gas limit rather than use tx gas limit)
	msg := calls.NewCallMessage(f.deployer, nil, 0, contractBalance, blockGasLimit, nil, nil, nil, msgData)
	msg.FillFromTestChainProperties(testChain)

	// Create a new pending block we'll commit to chain
	block, err := testChain.PendingBlockCreate()
	if err != nil {
		return nil, err
	}

	// Add our transaction to the block
	err = testChain.PendingBlockAddTx(msg.ToCoreMessage())
	if err != nil {
		return nil, err
	}

	// Commit the pending block to the chain, so it becomes the new head.
	err = testChain.PendingBlockCommit()
	if err != nil {
		return nil, err
	}

	// Ensure our transaction succeeded and, if it did not, attach an execution trace to it and re-run it.
	// The execution trace will be returned so that it can be provided to the user for debugging
	if block.MessageResults[0].Receipt.Status != types.ReceiptStatusSuccessful {
		// Create a call sequence element to represent the failed contract deployment tx
		cse := calls.NewCallSequenceElement(nil, msg, 0, 0)
		cse.ChainReference = &calls.CallSequenceElementChainReference{
			Block:            block,
			TransactionIndex: len(block.Messages) - 1,
		}
		// Revert to one block before and re-run the failed contract deployment tx.
		// This should be one index before the current head block index.
		// We should be able to attach an execution trace; however, if it fails, we provide the ExecutionResult at a minimum.
		err = testChain.RevertToBlockIndex(uint64(len(testChain.CommittedBlocks()) - 1))
		if err != nil {
			return nil, fmt.Errorf("failed to reset to genesis block: %v", err)
		} else {
			_, err = calls.ExecuteCallSequenceWithExecutionTracer(testChain, f.contractDefinitions, []*calls.CallSequenceElement{cse}, config.VeryVeryVerbose)
			if err != nil {
				return nil, fmt.Errorf("deploying %s returned a failed status: %v", contractName, block.MessageResults[0].ExecutionResult.Err)
			}
		}

		// Return the execution error and the execution trace, if possible.
		return cse.ExecutionTrace, fmt.Errorf("deploying %s returned a failed status: %v", contractName, block.MessageResults[0].ExecutionResult.Err)
	}

	// Record our deployed contract so the next config-specified constructor args can reference this
	// contract by name.
	deployedAddr := block.MessageResults[0].Receipt.ContractAddress
	return deployedAddr, nil
}

// defaultCallSequenceGeneratorConfigFunc is a NewCallSequenceGeneratorConfigFunc which creates a
// CallSequenceGeneratorConfig with a default configuration. Returns the config or an error, if one occurs.
func defaultCallSequenceGeneratorConfigFunc(fuzzer *Fuzzer, valueSet *valuegeneration.ValueSet, randomProvider *rand.Rand) (*CallSequenceGeneratorConfig, error) {
	// Create the value generator and mutator for the worker.
	mutationalGeneratorConfig := &valuegeneration.MutationalValueGeneratorConfig{
		MinMutationRounds:               0,
		MaxMutationRounds:               1,
		GenerateRandomAddressBias:       0.05,
		GenerateRandomIntegerBias:       0.5,
		GenerateRandomStringBias:        0.05,
		GenerateRandomBytesBias:         0.05,
		MutateAddressProbability:        0.1,
		MutateArrayStructureProbability: 0.1,
		MutateBoolProbability:           0.1,
		MutateBytesProbability:          0.1,
		MutateBytesGenerateNewBias:      0.45,
		MutateFixedBytesProbability:     0.1,
		MutateStringProbability:         0.1,
		MutateStringGenerateNewBias:     0.7,
		MutateIntegerProbability:        0.1,
		MutateIntegerGenerateNewBias:    0.5,
		RandomValueGeneratorConfig: &valuegeneration.RandomValueGeneratorConfig{
			GenerateRandomArrayMinSize:  0,
			GenerateRandomArrayMaxSize:  100,
			GenerateRandomBytesMinSize:  0,
			GenerateRandomBytesMaxSize:  100,
			GenerateRandomStringMinSize: 0,
			GenerateRandomStringMaxSize: 100,
		},
	}
	mutationalGenerator := valuegeneration.NewMutationalValueGenerator(mutationalGeneratorConfig, valueSet, randomProvider)

	// Create a sequence generator config which uses the created value generator.
	sequenceGenConfig := &CallSequenceGeneratorConfig{
		NewSequenceProbability:                   0.3,
		RandomUnmodifiedCorpusHeadWeight:         800,
		RandomUnmodifiedCorpusTailWeight:         100,
		RandomUnmodifiedSpliceAtRandomWeight:     200,
		RandomUnmodifiedInterleaveAtRandomWeight: 100,
		RandomMutatedCorpusHeadWeight:            80,
		RandomMutatedCorpusTailWeight:            10,
		RandomMutatedSpliceAtRandomWeight:        20,
		RandomMutatedInterleaveAtRandomWeight:    10,
		ValueGenerator:                           mutationalGenerator,
		ValueMutator:                             mutationalGenerator,
	}
	return sequenceGenConfig, nil
}

// defaultShrinkingValueMutatorFunc is a NewShrinkingValueMutatorFunc which creates value mutator to be used for
// shrinking purposes. Returns the value mutator or an error, if one occurs.
func defaultShrinkingValueMutatorFunc(fuzzer *Fuzzer, valueSet *valuegeneration.ValueSet, randomProvider *rand.Rand) (valuegeneration.ValueMutator, error) {
	// Create the shrinking value mutator for the worker.
	shrinkingValueMutatorConfig := &valuegeneration.ShrinkingValueMutatorConfig{
		ShrinkValueProbability: 0.1,
	}
	shrinkingValueMutator := valuegeneration.NewShrinkingValueMutator(shrinkingValueMutatorConfig, valueSet, randomProvider)
	return shrinkingValueMutator, nil
}

// spawnWorkersLoop is a method which spawns a config-defined amount of FuzzerWorker to carry out the fuzzing campaign.
// This function exits when Fuzzer.ctx is cancelled.
func (f *Fuzzer) spawnWorkersLoop(baseTestChain *chain.TestChain) error {
	// We create our fuzz workers in a loop, using a channel to block when we reach capacity.
	// If we encounter any errors, we stop.
	f.workers = make([]*FuzzerWorker, f.config.Fuzzing.Workers)
	threadReserveChannel := make(chan struct{}, f.config.Fuzzing.Workers)

	// Workers are "reset" when they hit some config-defined limit. They are destroyed and recreated at the same index.
	// For now, we create our available index queue before initializing some providers and entering our main loop.
	type availableWorkerSlot struct {
		index          int
		randomProvider *rand.Rand
	}
	availableWorkerSlotQueue := make([]availableWorkerSlot, f.config.Fuzzing.Workers)
	availableWorkerIndexedLock := sync.Mutex{}
	for i := 0; i < len(availableWorkerSlotQueue); i++ {
		availableWorkerSlotQueue[i] = availableWorkerSlot{
			index:          i,
			randomProvider: randomutils.ForkRandomProvider(f.randomProvider),
		}
	}

	// Define a flag that indicates whether we have cancelled fuzzing or not
	working := !utils.CheckContextDone(f.ctx)

	// Create workers and start fuzzing.
	var err error
	for err == nil && working {
		// Send an item into our channel to queue up a spot. This will block us if we hit capacity until a worker
		// slot is freed up.
		threadReserveChannel <- struct{}{}

		// Pop a worker index off of our queue
		availableWorkerIndexedLock.Lock()
		workerSlotInfo := availableWorkerSlotQueue[0]
		availableWorkerSlotQueue = availableWorkerSlotQueue[1:]
		availableWorkerIndexedLock.Unlock()

		// Run our goroutine. This should take our queued struct out of the channel once it's done,
		// keeping us at our desired thread capacity. If we encounter an error, we store it and continue
		// processing the cleanup logic to exit gracefully.
		go func(workerSlotInfo availableWorkerSlot) {
			// Create a new worker for this fuzzing.
			worker, workerCreatedErr := newFuzzerWorker(f, workerSlotInfo.index, workerSlotInfo.randomProvider)
			f.workers[workerSlotInfo.index] = worker
			if err == nil && workerCreatedErr != nil {
				err = workerCreatedErr
			}

			if err == nil {
				// Publish an event indicating we created a worker.
				workerCreatedErr = f.Events.WorkerCreated.Publish(FuzzerWorkerCreatedEvent{Worker: worker})
				if err == nil && workerCreatedErr != nil {
					err = workerCreatedErr
				}
			}

			// Run the worker and check if we received a cancelled signal, or we encountered an error.
			if err == nil {
				ctxCancelled, workerErr := worker.run(baseTestChain)
				if workerErr != nil {
					err = workerErr
				}

				// If we received a cancelled signal, signal our exit from the working loop.
				if working && ctxCancelled {
					working = false
				}
			}

			// Free our worker id before unblocking our channel, as a free one will be expected.
			availableWorkerIndexedLock.Lock()
			availableWorkerSlotQueue = append(availableWorkerSlotQueue, workerSlotInfo)
			availableWorkerIndexedLock.Unlock()

			// Publish an event indicating we destroyed a worker.
			workerDestroyedErr := f.Events.WorkerDestroyed.Publish(FuzzerWorkerDestroyedEvent{Worker: worker})
			if err == nil && workerDestroyedErr != nil {
				err = workerDestroyedErr
			}

			// Unblock our channel by freeing our capacity of another item, making way for another worker.
			<-threadReserveChannel
		}(workerSlotInfo)
	}

	// Explicitly call cancel on our emergency context to ensure all threads exit if we encountered an error.
	if err != nil {
		f.Terminate()
	}

	// Wait for every worker to be freed, so we don't have a race condition when reporting the order
	// of events to our test provider.
	for {
		// Obtain the count of free workers.
		availableWorkerIndexedLock.Lock()
		freeWorkers := len(availableWorkerSlotQueue)
		availableWorkerIndexedLock.Unlock()

		// We keep waiting until every worker is free
		if freeWorkers == len(f.workers) {
			break
		} else {
			time.Sleep(50 * time.Millisecond)
		}
	}
	return err
}

// Start begins a fuzzing operation on the provided project configuration. This operation will not return until an error
// is encountered or the fuzzing operation has completed. Its execution can be cancelled using the Stop method.
// Returns an error if one is encountered.
func (f *Fuzzer) Start() error {
	// Define our variable to catch errors
	var err error

	// While we're fuzzing, we'll want to have an initialized random provider.
	f.randomProvider = rand.New(rand.NewSource(time.Now().UnixNano()))

	// Create our main and emergency running context (allows us to cancel across threads)
	f.ctx, f.ctxCancelFunc = context.WithCancel(context.Background())
	f.emergencyCtx, f.emergencyCtxCancelFunc = context.WithCancel(context.Background())

	// If we set a timeout, create the timeout context now, as we're about to begin fuzzing.
	if f.config.Fuzzing.Timeout > 0 {
		f.logger.Info("Running with a timeout of ", colors.Bold, f.config.Fuzzing.Timeout, " seconds")
		f.ctx, f.ctxCancelFunc = context.WithTimeout(f.ctx, time.Duration(f.config.Fuzzing.Timeout)*time.Second)
	}

	// Start the revert reporter
	f.revertReporter.Start(f.ctx)

	// Initialize our metrics and valueGenerator.
	f.metrics = newFuzzerMetrics(f.config.Fuzzing.Workers, f.revertReporter.RevertMetricsCh)

	// Initialize our test cases and providers
	f.testCasesLock.Lock()
	f.testCases = make([]TestCase, 0)
	f.testCasesFinished = make(map[string]TestCase)
	f.testCasesLock.Unlock()

	// Create our test chain
	baseTestChain, err := f.createTestChain()
	if err != nil {
		f.logger.Error("Failed to create the test chain", err)
		return err
	}

	// Set it up with our deployment/setup strategy defined by the fuzzer.
	f.logger.Info("Setting up test chain")
	trace, err := f.Hooks.ChainSetupFunc(f, baseTestChain)
	if err != nil {
		if trace != nil {
			f.logger.Error("Failed to initialize the test chain", err, errors.New(trace.Log().ColorString()))
		} else {
			f.logger.Error("Failed to initialize the test chain", err)
		}
		return err
	}
	f.logger.Info("Finished setting up test chain")

	// Create and initialize the corpus
	f.logger.Info("Creating corpus...")
	f.corpus, err = corpus.NewCorpus(f.config.Fuzzing.CorpusDirectory)
	if err != nil {
		f.logger.Error("Failed to create the corpus", err)
		return err
	}
	err = f.corpus.Initialize(baseTestChain, f.contractDefinitions)
	if err != nil {
		f.logger.Error("Failed to initialize the corpus", err)
		return err
	}

	// Log that we will initialize corpus if there are any call sequences or test results
	if totalCallSequences, testResults := f.corpus.CallSequenceEntryCount(); totalCallSequences > 0 || testResults > 0 {
		f.logger.Info("Initializing corpus...")

		// Monitor corpus initialization
		go f.monitorCorpusInitialization()
	}

	// Start the corpus pruner.
	err = f.corpusPruner.Start(f.ctx, f.corpus, baseTestChain)
	if err != nil {
		f.logger.Error("Error starting corpus pruner", err)
		return err
	}

	// Log the start of our fuzzing campaign.
	f.logger.Info("Fuzzing with ", colors.Bold, f.config.Fuzzing.Workers, colors.Reset, " workers")

	// Start our printing loop now that we're about to begin fuzzing.
	go f.printMetricsLoop()

	// Publish a fuzzer starting event.
	err = f.Events.FuzzerStarting.Publish(FuzzerStartingEvent{Fuzzer: f})
	if err != nil {
		f.logger.Error("FuzzerStarting event subscriber returned an error", err)
		return err
	}

	// If StopOnNoTests is true and there are no test cases, then throw an error
	if f.config.Fuzzing.Testing.StopOnNoTests && len(f.testCases) == 0 {
		err = fmt.Errorf("no assertion, property, optimization, or custom tests were found to fuzz")
		if !f.config.Fuzzing.Testing.TestViewMethods {
			err = fmt.Errorf("no assertion, property, optimization, or custom tests were found to fuzz and testing view methods is disabled")
		}
		f.logger.Error("Failed to start fuzzer", err)
		return err
	}

	// Run the main worker loop
	err = f.spawnWorkersLoop(baseTestChain)
	if err != nil {
		f.logger.Error("Encountered an error in the main fuzzing loop", err)
	}

	// NOTE: After this point, we capture errors but do not return immediately, as we want to exit gracefully.

	// If we have coverage enabled and a corpus directory set, write the corpus. We do this even if we had a
	// previous error, as we don't want to lose corpus entries.
	if f.config.Fuzzing.CoverageEnabled {
		corpusFlushErr := f.corpus.Flush()
		if err == nil && corpusFlushErr != nil {
			err = corpusFlushErr
			f.logger.Info("Failed to flush the corpus", err)
		}
	}

	// Publish a fuzzer stopping event.
	fuzzerStoppingErr := f.Events.FuzzerStopping.Publish(FuzzerStoppingEvent{Fuzzer: f, err: err})
	if err == nil && fuzzerStoppingErr != nil {
		err = fuzzerStoppingErr
		f.logger.Error("FuzzerStopping event subscriber returned an error", err)
	}

	// Print our results on exit.
	f.printExitingResults()

	// Finally, generate our coverage report if we have set a valid corpus directory.
	if err == nil && len(f.config.Fuzzing.CoverageFormats) > 0 {
		// Write to the default directory if we have no corpus directory set.
		coverageReportDir := filepath.Join("crytic-export", "coverage")
		if f.config.Fuzzing.CorpusDirectory != "" {
			coverageReportDir = filepath.Join(f.config.Fuzzing.CorpusDirectory, "coverage")
		}
		sourceAnalysis, err := coverage.AnalyzeSourceCoverage(f.compilations, f.corpus.CoverageMaps(), f.config.Fuzzing.CoverageExclusions, f.logger)

		if err != nil {
			f.logger.Error("Failed to analyze source coverage", err)
		} else {
			var path string
			for _, reportType := range f.config.Fuzzing.CoverageFormats {
				switch reportType {
				case "html":
					path, err = coverage.WriteHTMLReport(sourceAnalysis, coverageReportDir)
				case "lcov":
					path, err = coverage.WriteLCOVReport(sourceAnalysis, coverageReportDir)
				default:
					err = fmt.Errorf("unsupported coverage report type: %s", reportType)
				}
				if err != nil {
					f.logger.Error(fmt.Sprintf("Failed to generate %s coverage report", reportType), err)
				} else {
					f.logger.Info(fmt.Sprintf("%s report(s) saved to: %s", reportType, path), colors.Bold, colors.Reset)
				}
			}
		}
	}

	// Generate the revert metrics artifacts
	err = f.revertReporter.BuildArtifacts()
	if err != nil {
		f.logger.Error("Failed to write reversion metrics to disk", err)
	}

	// Return any encountered error.
	return err
}

// Stop attempts to stop all running operations invoked by the Start method. Note that Stop is not guaranteed to fully
// terminate the operations across all threads. For example, the optimization testing provider may request a thread to
// shrink some call sequences before the thread is torn down. Stop will not prevent those shrink requests from
// executing. An OS-level interrupt must be used to guarantee the stopping of _all_ operations (see Terminate).
func (f *Fuzzer) Stop() {
	// Call the cancel function on our main running context to try stop all working goroutines
	if f.ctxCancelFunc != nil {
		f.ctxCancelFunc()
	}
}

// Terminate is called to react to an OS-level interrupt (e.g. SIGINT) or an error. This will stop all operations.
// Note that this function will return before all operations are complete.
func (f *Fuzzer) Terminate() {
	// Call the emergency context cancel function on our running context to stop all working goroutines
	if f.emergencyCtxCancelFunc != nil {
		f.emergencyCtxCancelFunc()
	}

	// Cancel the main context as well
	if f.ctxCancelFunc != nil {
		f.ctxCancelFunc()
	}
}

// monitorCorpusInitialization monitors the corpus initialization process and logs the corpus health when it is complete.
// This goroutine is short-lived and exits when the corpus is initialized.
func (f *Fuzzer) monitorCorpusInitialization() {
	// There is nothing to do if there are no corpus elements or unexecuted call sequences
	totalSequences, totalTestResults := f.corpus.CallSequenceEntryCount()
	if !f.corpus.InitializingCorpus() || totalSequences == 0 || totalTestResults == 0 {
		return
	}

	// Capture an approximate start time
	startTime := time.Now()
	for !utils.CheckContextDone(f.ctx) && !utils.CheckContextDone(f.emergencyCtx) {
		// Go to sleep if corpus is still initializing
		if f.corpus.InitializingCorpus() {
			time.Sleep(200 * time.Millisecond)
			continue
		}

		// Calculate the necessary variables for corpus health
		totalSequences, totalTestResults := f.corpus.CallSequenceEntryCount()
		totalCorpusEntries := totalSequences + totalTestResults
		validSequences := f.corpus.ValidCallSequences()
		invalidSequences := int(totalSequences - int(validSequences))

		// Log how much time it took to initialize the corpus
		f.logger.Info("Finished running call sequences in the corpus in ", time.Since(startTime).Round(time.Second))

		// Log the overall corpus health
		f.logger.Info(
			colors.Bold, "corpus: ", colors.Reset,
			"health: ", colors.Bold, int(float32(validSequences)/float32(totalCorpusEntries)*100), "%", colors.Reset, ", ",
			"sequences: ", colors.Bold, totalCorpusEntries, " (", validSequences, " valid, ", invalidSequences, " invalid)", colors.Reset,
		)

		// Now we can exit the goroutine
		break
	}
}

// printMetricsLoop prints metrics to the console in a loop until ctx signals a stopped operation.
func (f *Fuzzer) printMetricsLoop() {
	// Define our start time
	startTime := time.Now()

	// Define cached variables for our metrics to calculate deltas.
	lastCallsTested := big.NewInt(0)
	lastSequencesTested := big.NewInt(0)
	lastWorkerStartupCount := big.NewInt(0)
	lastGasUsed := big.NewInt(0)

	lastPrintedTime := time.Time{}
	for !utils.CheckContextDone(f.ctx) {
		// Obtain our metrics
		callsTested := f.metrics.CallsTested()
		sequencesTested := f.metrics.SequencesTested()
		gasUsed := f.metrics.GasUsed()
		failedSequences := f.metrics.FailedSequences()
		workerStartupCount := f.metrics.WorkerStartupCount()
		workersShrinking := f.metrics.WorkersShrinkingCount()

		// Calculate time elapsed since the last update
		secondsSinceLastUpdate := time.Since(lastPrintedTime).Seconds()

		// Obtain memory usage stats
		var memStats runtime.MemStats
		runtime.ReadMemStats(&memStats)
		memoryUsedMB := memStats.Alloc / 1024 / 1024
		memoryTotalMB := memStats.Sys / 1024 / 1024

		// Print a metrics update
		logBuffer := logging.NewLogBuffer()
		logBuffer.Append(colors.Bold, "fuzz: ", colors.Reset)
		logBuffer.Append("elapsed: ", colors.Bold, time.Since(startTime).Round(time.Second).String(), colors.Reset)
		logBuffer.Append(", calls: ", colors.Bold, fmt.Sprintf("%d (%d/sec)", callsTested, uint64(float64(new(big.Int).Sub(callsTested, lastCallsTested).Uint64())/secondsSinceLastUpdate)), colors.Reset)
		logBuffer.Append(", seq/s: ", colors.Bold, fmt.Sprintf("%d", uint64(float64(new(big.Int).Sub(sequencesTested, lastSequencesTested).Uint64())/secondsSinceLastUpdate)), colors.Reset)
		logBuffer.Append(", branches hit: ", colors.Bold, fmt.Sprintf("%d", f.corpus.CoverageMaps().BranchesHit()), colors.Reset)
		logBuffer.Append(", corpus: ", colors.Bold, fmt.Sprintf("%d", f.corpus.ActiveMutableSequenceCount()), colors.Reset)
		logBuffer.Append(", failures: ", colors.Bold, fmt.Sprintf("%d/%d", failedSequences, sequencesTested), colors.Reset)
		logBuffer.Append(", gas/s: ", colors.Bold, fmt.Sprintf("%d", uint64(float64(new(big.Int).Sub(gasUsed, lastGasUsed).Uint64())/secondsSinceLastUpdate)), colors.Reset)
		if f.logger.Level() <= zerolog.DebugLevel {
			logBuffer.Append(", shrinking: ", colors.Bold, fmt.Sprintf("%v", workersShrinking), colors.Reset)
			logBuffer.Append(", mem: ", colors.Bold, fmt.Sprintf("%v/%v MB", memoryUsedMB, memoryTotalMB), colors.Reset)
			logBuffer.Append(", resets/s: ", colors.Bold, fmt.Sprintf("%d", uint64(float64(new(big.Int).Sub(workerStartupCount, lastWorkerStartupCount).Uint64())/secondsSinceLastUpdate)), colors.Reset)

			if time.Since(f.lastPCsLogMsg) >= timeBetweenPCsLogMsgs {
				start := time.Now()
				totalPCs, err := coverage.GetUniquePCsCount(f.compilations, f.corpus.CoverageMaps(), f.logger)
				// This is just for a log message. This shouldn't error but if it does we don't need to exit out
				if err == nil {
					end := time.Now()
					f.lastPCsLogMsg = end
					logBuffer.Append(", total PCs hit: ", colors.Bold, fmt.Sprintf("%v", totalPCs), colors.Reset)
					logBuffer.Append(", time to calculate total PCs hit: ", colors.Bold, fmt.Sprintf("%v", end.Sub(start)), colors.Reset)
				}
			}
		}
		f.logger.Info(logBuffer.Elements()...)

		// Update our delta tracking metrics
		lastPrintedTime = time.Now()
		lastCallsTested = callsTested
		lastSequencesTested = sequencesTested
		lastGasUsed = gasUsed
		lastWorkerStartupCount = workerStartupCount

		// If we reached our transaction threshold, halt
		// TODO: We should move this logic somewhere else because it is weird that the metrics loop halts the fuzzer
		testLimit := f.config.Fuzzing.TestLimit
		if testLimit > 0 && (!callsTested.IsUint64() || callsTested.Uint64() >= testLimit) {
			f.logger.Info("Transaction test limit reached, halting now...")
			f.Stop()
			break
		}

		// Sleep some time between print iterations
		time.Sleep(time.Second * 3)
	}
}

// printExitingResults prints the TestCase results prior to the fuzzer exiting.
func (f *Fuzzer) printExitingResults() {
	// Define the order our test cases should be sorted by when considering status.
	testCaseDisplayOrder := map[TestCaseStatus]int{
		TestCaseStatusNotStarted: 0,
		TestCaseStatusPassed:     1,
		TestCaseStatusFailed:     2,
		TestCaseStatusRunning:    3,
	}

	// Sort the test cases by status and then ID.
	sort.Slice(f.testCases, func(i int, j int) bool {
		// Sort by order first
		iStatusOrder := testCaseDisplayOrder[f.testCases[i].Status()]
		jStatusOrder := testCaseDisplayOrder[f.testCases[j].Status()]
		if iStatusOrder != jStatusOrder {
			return iStatusOrder < jStatusOrder
		}

		// Then we sort by ID.
		return strings.Compare(f.testCases[i].ID(), f.testCases[j].ID()) <= 0
	})

	// Define variables to track our final test count.
	var (
		testCountPassed int
		testCountFailed int
	)

	// Print the results of each individual test case.
	f.logger.Info("Fuzzer stopped, test results follow below ...")
	for _, testCase := range f.testCases {
		f.logger.Info(testCase.LogMessage().ColorString())

		// Tally our pass/fail count.
		if testCase.Status() == TestCaseStatusPassed {
			testCountPassed++
		} else if testCase.Status() == TestCaseStatusFailed {
			testCountFailed++
		}
	}

	// Print our final tally of test statuses.
	f.logger.Info("Test summary: ", colors.GreenBold, testCountPassed, colors.Reset, " test(s) passed, ", colors.RedBold, testCountFailed, colors.Reset, " test(s) failed")
}<|MERGE_RESOLUTION|>--- conflicted
+++ resolved
@@ -539,7 +539,6 @@
 	balances := make([]*config.ContractBalance, 0)
 	initFunctions := make([]string, 0)
 
-<<<<<<< HEAD
 	for contractName := range fuzzer.config.Fuzzing.PredeployedContracts {
 		contractsToDeploy = append(contractsToDeploy, contractName)
 		// Preserve index of target contract balances
@@ -548,8 +547,6 @@
 		initFunctions = append(initFunctions, "")
 	}
 
-=======
->>>>>>> fcdf86ee
 	if len(fuzzer.deploymentOrder) > 0 {
 		// Create a set of target contracts for easy lookup
 		targetContracts := make(map[string]bool)
