package fuzzing

import (
	"context"
	"errors"
	"fmt"
	"math/big"
	"math/rand"
	"os"
	"path/filepath"
	"runtime"
	"sort"
	"strconv"
	"strings"
	"sync"
	"time"

	"github.com/crytic/medusa-geth/crypto"

	"github.com/crytic/medusa/fuzzing/executiontracer"
	"github.com/crytic/medusa/fuzzing/reverts"

	"github.com/crytic/medusa/fuzzing/coverage"
	"github.com/crytic/medusa/logging"
	"github.com/crytic/medusa/logging/colors"
	"github.com/rs/zerolog"

	"github.com/crytic/medusa-geth/core/types"
	"github.com/crytic/medusa/fuzzing/calls"
	"github.com/crytic/medusa/utils/randomutils"

	"github.com/crytic/medusa-geth/accounts/abi"
	"github.com/crytic/medusa-geth/common"
	"github.com/crytic/medusa/chain"
	compilationTypes "github.com/crytic/medusa/compilation/types"
	"github.com/crytic/medusa/fuzzing/config"
	fuzzerTypes "github.com/crytic/medusa/fuzzing/contracts"
	"github.com/crytic/medusa/fuzzing/corpus"
	fuzzingutils "github.com/crytic/medusa/fuzzing/utils"
	"github.com/crytic/medusa/fuzzing/valuegeneration"
	"github.com/crytic/medusa/utils"
	"golang.org/x/exp/slices"
)

// Fuzzer represents an Ethereum smart contract fuzzing provider.
type Fuzzer struct {
	// ctx is the main context used by the fuzzer.
	ctx context.Context
	// ctxCancelFunc describes a function which can be used to cancel the fuzzing operations the main ctx tracks.
	// Cancelling ctx does _not_ guarantee that all operations will terminate.
	ctxCancelFunc context.CancelFunc

	// emergencyCtx is the context that is used by the fuzzer to react to OS-level interrupts (e.g. SIGINT) or errors.
	emergencyCtx context.Context
	// emergencyCtxCancelFunc describes a function which can be used to cancel the fuzzing operations due to an OS-level
	// interrupt or an error. Cancelling emergencyCtx will guarantee that all operations will terminate.
	emergencyCtxCancelFunc context.CancelFunc

	// config describes the project configuration which the fuzzing is targeting.
	config config.ProjectConfig
	// senders describes a set of account addresses used to send state changing calls in fuzzing campaigns.
	senders []common.Address
	// deployer describes an account address used to deploy contracts in fuzzing campaigns.
	deployer common.Address

	// compilations describes all compilations added as targets.
	compilations []compilationTypes.Compilation
	// contractDefinitions defines targets to be fuzzed once their deployment is detected. They are derived from
	// compilations.
	contractDefinitions fuzzerTypes.Contracts
	// slitherResults holds the results obtained from slither. At the moment we do not have use for storing this in the
	// Fuzzer but down the line we can use slither for other capabilities that may require storage of the results.
	slitherResults *compilationTypes.SlitherResults

	// baseValueSet represents a valuegeneration.ValueSet containing input values for our fuzz tests.
	baseValueSet *valuegeneration.ValueSet

	// workers represents the work threads created by this Fuzzer when Start invokes a fuzz operation.
	workers []*FuzzerWorker
	// metrics represents the metrics for the fuzzing campaign.
	metrics *FuzzerMetrics
	// corpus stores a list of transaction sequences that can be used for coverage-guided fuzzing
	corpus *corpus.Corpus

	// revertReporter tracks per-function reversion metrics, if enabled
	revertReporter *reverts.RevertReporter

	// corpusPruner is a service that will prune the corpus at a given frequency to reduce corpus size and memory overhead.
	corpusPruner *corpus.CorpusPruner

	// randomProvider describes the provider used to generate random values in the Fuzzer. All other random providers
	// used by the Fuzzer's subcomponents are derived from this one.
	randomProvider *rand.Rand

	// testCases contains every TestCase registered with the Fuzzer.
	testCases []TestCase
	// testCasesLock provides thread-synchronization to avoid race conditions when accessing or updating test cases.
	testCasesLock sync.Mutex
	// testCasesFinished describes test cases already reported as having been finalized.
	testCasesFinished map[string]TestCase

	// Events describes the event system for the Fuzzer.
	Events FuzzerEvents

	// Hooks describes the replaceable functions used by the Fuzzer.
	Hooks FuzzerHooks

	// logger describes the Fuzzer's log object that can be used to log important events
	logger *logging.Logger

	// lastPCsLogMsg records the last time we logged total PCs hit.
	// It takes a decent amount of time to calculate, so we only log once a minute,
	// and only when debug logging is enabled.
	lastPCsLogMsg   time.Time
	deploymentOrder []string
}

// Amount of time between "total PCs hit" log messages. This message is only output when debug logging is enabled.
const timeBetweenPCsLogMsgs = time.Minute

// NewFuzzer returns an instance of a new Fuzzer provided a project configuration, or an error if one is encountered
// while initializing the code.
func NewFuzzer(config config.ProjectConfig) (*Fuzzer, error) {
	// Disable colors if requested
	if config.Logging.NoColor {
		colors.DisableColor()
	}

	// Create the global logger and add stdout as an unstructured output stream
	// Note that we are not using the project config's log level because we have not validated it yet
	logging.GlobalLogger = logging.NewLogger(config.Logging.Level)
	logging.GlobalLogger.AddWriter(os.Stdout, logging.UNSTRUCTURED, !config.Logging.NoColor)

	// If the log directory is a non-empty string, create a file for unstructured, un-colorized file logging
	if config.Logging.LogDirectory != "" {
		// Filename will be the "log-current_unix_timestamp.log"
		filename := "log-" + strconv.FormatInt(time.Now().Unix(), 10) + ".log"
		// Create the file
		file, err := utils.CreateFile(config.Logging.LogDirectory, filename)
		if err != nil {
			logging.GlobalLogger.Error("Failed to create log file", err)
			return nil, err
		}
		logging.GlobalLogger.AddWriter(file, logging.UNSTRUCTURED, false)
	}

	// Validate our provided config
	err := config.Validate()
	if err != nil {
		logging.GlobalLogger.Error("Invalid configuration", err)
		return nil, err
	}

	// Update the log level of the global logger now
	logging.GlobalLogger.SetLevel(config.Logging.Level)

	// Get the fuzzer's custom sub-logger
	logger := logging.GlobalLogger.NewSubLogger("module", "fuzzer")

	// Parse the senders addresses from our account config.
	senders, err := utils.HexStringsToAddresses(config.Fuzzing.SenderAddresses)
	if err != nil {
		logger.Error("Invalid sender address(es)", err)
		return nil, err
	}

	// Parse the deployer address from our account config
	deployer, err := utils.HexStringToAddress(config.Fuzzing.DeployerAddress)
	if err != nil {
		logger.Error("Invalid deployer address", err)
		return nil, err
	}

	// Create the revert reporter
	revertReporter, err := reverts.NewRevertReporter(config.Fuzzing.RevertReporterEnabled, config.Fuzzing.CorpusDirectory)
	if err != nil {
		logger.Error("Failed to create revert reporter", err)
		return nil, err
	}

	// Create the corpus pruner.
	pruneEnabled := config.Fuzzing.CoverageEnabled && config.Fuzzing.PruneFrequency > 0
	corpusPruner := corpus.NewCorpusPruner(pruneEnabled, config.Fuzzing.PruneFrequency, logger)

	// Create and return our fuzzing instance.
	fuzzer := &Fuzzer{
		config:              config,
		senders:             senders,
		deployer:            deployer,
		baseValueSet:        valuegeneration.NewValueSet(),
		contractDefinitions: make(fuzzerTypes.Contracts, 0),
		testCases:           make([]TestCase, 0),
		testCasesFinished:   make(map[string]TestCase),
		revertReporter:      revertReporter,
		corpusPruner:        corpusPruner,
		Hooks: FuzzerHooks{
			NewCallSequenceGeneratorConfigFunc: defaultCallSequenceGeneratorConfigFunc,
			NewShrinkingValueMutatorFunc:       defaultShrinkingValueMutatorFunc,
			ChainSetupFunc:                     chainSetupFromCompilations,
			CallSequenceTestFuncs:              make([]CallSequenceTestFunc, 0),
		},
		logger: logger,
	}

	// Add our sender and deployer addresses to the base value set for the value generator, so they will be used as
	// address arguments in fuzzing campaigns.
	fuzzer.baseValueSet.AddAddress(fuzzer.deployer)
	for _, sender := range fuzzer.senders {
		fuzzer.baseValueSet.AddAddress(sender)
	}

	// If we have a compilation config
	if fuzzer.config.Compilation != nil {
		// Compile the targets specified in the compilation config
		fuzzer.logger.Info("Compiling targets with ", colors.Bold, fuzzer.config.Compilation.Platform, colors.Reset)
		start := time.Now()
		compilations, _, err := (*fuzzer.config.Compilation).Compile()
		if err != nil {
			fuzzer.logger.Error("Failed to compile target", err)
			return nil, err
		}
		fuzzer.logger.Info("Finished compiling targets in ", time.Since(start).Round(time.Second))

		// Add our compilation targets
		fuzzer.AddCompilationTargets(compilations)
	}

	// Provide any custom errors in the compiled artifacts' ABIs to the revert reporter now
	fuzzer.revertReporter.AddCustomErrors(fuzzer.contractDefinitions)

	// Register any default providers if specified.
	if fuzzer.config.Fuzzing.Testing.PropertyTesting.Enabled {
		attachPropertyTestCaseProvider(fuzzer)
	}
	if fuzzer.config.Fuzzing.Testing.AssertionTesting.Enabled {
		attachAssertionTestCaseProvider(fuzzer)
	}
	if fuzzer.config.Fuzzing.Testing.OptimizationTesting.Enabled {
		attachOptimizationTestCaseProvider(fuzzer)
	}
	return fuzzer, nil
}

// ContractDefinitions exposes the contract definitions registered with the Fuzzer.
func (f *Fuzzer) ContractDefinitions() fuzzerTypes.Contracts {
	return slices.Clone(f.contractDefinitions)
}

// Config exposes the underlying project configuration provided to the Fuzzer.
func (f *Fuzzer) Config() config.ProjectConfig {
	return f.config
}

// BaseValueSet exposes the underlying value set provided to the Fuzzer value generators to aid in generation
// (e.g. for use in mutation operations).
func (f *Fuzzer) BaseValueSet() *valuegeneration.ValueSet {
	return f.baseValueSet
}

// SenderAddresses exposes the account addresses from which state changing fuzzed transactions will be sent by a
// FuzzerWorker.
func (f *Fuzzer) SenderAddresses() []common.Address {
	return f.senders
}

// DeployerAddress exposes the account address from which contracts will be deployed by a FuzzerWorker.
func (f *Fuzzer) DeployerAddress() common.Address {
	return f.deployer
}

// isLibrary checks if a contract with the given name is a library
func (f *Fuzzer) isLibrary(name string) bool {
	for _, contract := range f.contractDefinitions {
		if contract.Name() == name && contract.CompiledContract().Kind == compilationTypes.ContractKindLibrary {
			return true
		}
	}
	return false
}

// TestCases exposes the underlying tests run during the fuzzing campaign.
func (f *Fuzzer) TestCases() []TestCase {
	return f.testCases
}

// TestCasesWithStatus exposes the underlying tests with the provided status.
func (f *Fuzzer) TestCasesWithStatus(status TestCaseStatus) []TestCase {
	// Acquire a thread lock to avoid race conditions
	f.testCasesLock.Lock()
	defer f.testCasesLock.Unlock()

	// Collect all test cases with matching statuses.
	return utils.SliceWhere(f.testCases, func(t TestCase) bool {
		return t.Status() == status
	})
}

// RegisterTestCase registers a new TestCase with the Fuzzer.
func (f *Fuzzer) RegisterTestCase(testCase TestCase) {
	// Acquire a thread lock to avoid race conditions
	f.testCasesLock.Lock()
	defer f.testCasesLock.Unlock()

	// Display what is being tested
	f.logger.Info(testCase.LogMessage().Elements()...)

	// Append our test case to our list
	f.testCases = append(f.testCases, testCase)
}

// ReportTestCaseFinished is used to report a TestCase status as finalized to the Fuzzer.
func (f *Fuzzer) ReportTestCaseFinished(testCase TestCase) {
	// Acquire a thread lock to avoid race conditions
	f.testCasesLock.Lock()
	defer f.testCasesLock.Unlock()

	// If we already reported this test case as finished, stop
	if _, alreadyExists := f.testCasesFinished[testCase.ID()]; alreadyExists {
		return
	}

	// Otherwise now mark the test case as finished.
	f.testCasesFinished[testCase.ID()] = testCase

	// We only log here if we're not configured to stop on the first test failure. This is because the fuzzer prints
	// results on exit, so we avoid duplicate messages.
	if !f.config.Fuzzing.Testing.StopOnFailedTest {
		f.logger.Info(testCase.LogMessage().Elements()...)
	}

	// If the config specifies, we stop after the first failed test reported.
	if testCase.Status() == TestCaseStatusFailed && f.config.Fuzzing.Testing.StopOnFailedTest {
		f.Stop()
	}
}

// AddCompilationTargets takes a compilation and updates the Fuzzer state with additional Fuzzer.ContractDefinitions
// definitions and Fuzzer.BaseValueSet values.
func (f *Fuzzer) AddCompilationTargets(compilations []compilationTypes.Compilation) {
	var seedFromAST bool

	// No need to handle the error here since having compilation artifacts implies that we used a supported
	// platform configuration
	platformConfig, _ := f.config.Compilation.GetPlatformConfig()

	// Retrieve the compilation target for slither
	target := platformConfig.GetTarget()

	// Run slither and handle errors
	slitherResults, err := f.config.Slither.RunSlither(target)
	if err != nil || slitherResults == nil {
		if err != nil {
			f.logger.Warn("Failed to run slither", err)
		}
		seedFromAST = true
	}

	// If we have results and there were no errors, we will seed the value set using the slither results
	if !seedFromAST {
		f.slitherResults = slitherResults
		// Seed our base value set with the constants extracted by Slither
		f.baseValueSet.SeedFromSlither(slitherResults)
	}

	// Build a mapping of fully qualified library names to short names
	libraryNameMapping := fuzzingutils.BuildLibraryNameMapping(compilations)
	// Initialize a map to track library dependencies.
	libraryDependencies := make(map[string][]string)

	// Capture all the contract definitions, functions, and cache the source code
	for i := 0; i < len(compilations); i++ {
		// Add our compilation to the list and get a reference to it.
		f.compilations = append(f.compilations, compilations[i])
		compilation := &f.compilations[len(f.compilations)-1]

		// Loop for each source
		for sourcePath, source := range compilation.SourcePathToArtifact {
			// Seed from the contract's AST if we did not use slither or failed to do so
			if seedFromAST {
				// Seed our base value set from every source's AST
				f.baseValueSet.SeedFromAst(source.Ast)
			}

			// Loop for every contract and register it in our contract definitions
			for contractName := range source.Contracts {
				contract := source.Contracts[contractName]

				// Skip interfaces.
				if contract.Kind == compilationTypes.ContractKindInterface {
					continue
				}

				// Link library placeholders with their deployed addresses
				// Resolves placeholder identifiers in the bytecode to their corresponding library names
				fuzzingutils.ResolvePlaceholderLibraryReferences(contract.LibraryPlaceholders, libraryNameMapping)

				// Initialize an empty dependency list for this contract
				libraryDependencies[contractName] = []string{}

				// Build the dependency graph by adding each library this contract depends on
				// This information will be used later to determine the correct deployment order
				for _, libraryName := range contract.LibraryPlaceholders {
					libraryDependencies[contractName] = append(libraryDependencies[contractName], libraryName.(string))
				}
				contractDefinition := fuzzerTypes.NewContract(contractName, sourcePath, &contract, compilation)

				// Sort available methods by type
				assertionTestMethods, propertyTestMethods, optimizationTestMethods := fuzzingutils.BinTestByType(&contract,
					f.config.Fuzzing.Testing.PropertyTesting.TestPrefixes,
					f.config.Fuzzing.Testing.OptimizationTesting.TestPrefixes,
					f.config.Fuzzing.Testing.TestViewMethods)
				contractDefinition.AssertionTestMethods = assertionTestMethods
				contractDefinition.PropertyTestMethods = propertyTestMethods
				contractDefinition.OptimizationTestMethods = optimizationTestMethods

				// Filter and record methods available for assertion testing. Property and optimization tests are always run.
				if len(f.config.Fuzzing.Testing.TargetFunctionSignatures) > 0 {
					// Only consider methods that are in the target methods list
					contractDefinition = contractDefinition.WithTargetedAssertionMethods(f.config.Fuzzing.Testing.TargetFunctionSignatures)
				}
				if len(f.config.Fuzzing.Testing.ExcludeFunctionSignatures) > 0 {
					// Consider all methods except those in the exclude methods list
					contractDefinition = contractDefinition.WithExcludedAssertionMethods(f.config.Fuzzing.Testing.ExcludeFunctionSignatures)
				}

				f.contractDefinitions = append(f.contractDefinitions, contractDefinition)
			}
		}
		// Generate a topologically sorted deployment order based on library dependencies
		// This ensures that libraries are deployed before contracts that depend on them
		f.deploymentOrder, err = fuzzingutils.GetDeploymentOrder(libraryDependencies, f.config.Fuzzing.TargetContracts)
		if err != nil {
			f.logger.Warn("Could not get a deployment order", err)
		}
		// Cache all of our source code if it hasn't been already.
		err := compilation.CacheSourceCode()
		if err != nil {
			f.logger.Warn("Failed to cache compilation source file data", err)
		}
	}
}

// createTestChain creates a test chain with the account balance allocations specified by the config.
func (f *Fuzzer) createTestChain() (*chain.TestChain, error) {
	// Create our genesis allocations.
	// NOTE: Sharing GenesisAlloc between chains will result in some accounts not being funded for some reason.
	genesisAlloc := make(types.GenesisAlloc)

	// Fund all of our sender addresses in the genesis block
	initBalance := new(big.Int).Div(abi.MaxInt256, big.NewInt(2)) // TODO: make this configurable
	for _, sender := range f.senders {
		genesisAlloc[sender] = types.Account{
			Balance: initBalance,
		}
	}

	// Fund our deployer address in the genesis block
	genesisAlloc[f.deployer] = types.Account{
		Balance: initBalance,
	}

	// Identify which contracts need to be predeployed to a deterministic address by iterating across the mapping
	contractAddressOverrides := make(map[common.Hash]common.Address, len(f.config.Fuzzing.PredeployedContracts))
	for contractName, addrStr := range f.config.Fuzzing.PredeployedContracts {
		found := false
		// Try to find the associated compilation artifact
		for _, contract := range f.contractDefinitions {
			if contract.Name() == contractName {
				// Hash the init bytecode (so that it can be easily identified in the EVM) and map it to the
				// requested address
				initBytecodeHash := crypto.Keccak256Hash(contract.CompiledContract().InitBytecode)
				contractAddr, err := utils.HexStringToAddress(addrStr)
				if err != nil {
					return nil, fmt.Errorf("invalid address provided for a predeployed contract: %v", contract.Name())
				}
				contractAddressOverrides[initBytecodeHash] = contractAddr
				found = true
				break
			}
		}

		// Throw an error if the contract specified in the config is not found
		if !found {
			return nil, fmt.Errorf("%v was specified in the predeployed contracts but was not found in the compilation artifacts", contractName)
		}
	}

	// Update the test chain config with the contract address overrides
	f.config.Fuzzing.TestChainConfig.ContractAddressOverrides = contractAddressOverrides

	// Create our test chain with our basic allocations and passed medusa's chain configuration
	testChain, err := chain.NewTestChain(f.ctx, genesisAlloc, &f.config.Fuzzing.TestChainConfig)

	// Set our block gas limit
	testChain.BlockGasLimit = f.config.Fuzzing.BlockGasLimit
	return testChain, err
}

// chainSetupFromCompilations is a TestChainSetupFunc which sets up the base test chain state by deploying
// all compiled contract definitions. This includes any successful compilations as a result of the Fuzzer.config
// definitions, as well as those added by Fuzzer.AddCompilationTargets. The contract deployment order is defined by
// the Fuzzer.config.
func chainSetupFromCompilations(fuzzer *Fuzzer, testChain *chain.TestChain) (*executiontracer.ExecutionTrace, error) {
	// Verify that target contracts is not empty. If it's empty, but we only have one contract definition,
	// we can infer the target contracts. Otherwise, we report an error.
	if len(fuzzer.config.Fuzzing.TargetContracts) == 0 {
		var found bool
		for _, contract := range fuzzer.contractDefinitions {
			// If only one contract is defined, we can infer the target contract by filtering interfaces/libraries.
			if contract.CompiledContract().Kind == compilationTypes.ContractKindContract {
				if !found {
					fuzzer.config.Fuzzing.TargetContracts = []string{contract.Name()}
					found = true
				} else {
					// TODO list options for the user to choose from
					return nil, fmt.Errorf("specify target contract(s)")
				}
			}
		}
	}

	// Concatenate the predeployed contracts and target contracts
	// Ordering is important here (predeploys _then_ targets) so that you can have the same contract in both lists
	// while still being able to use the contract address overrides
	contractsToDeploy := make([]string, 0)
	balances := make([]*config.ContractBalance, 0)
	initFunctions := make([]string, 0)

	for contractName := range fuzzer.config.Fuzzing.PredeployedContracts {
		contractsToDeploy = append(contractsToDeploy, contractName)
		// Preserve index of target contract balances
		balances = append(balances, &config.ContractBalance{Int: *big.NewInt(0)})
		// Set default empty init function for predeployed contracts
		initFunctions = append(initFunctions, "")
	}

<<<<<<< HEAD
	contractsToDeploy = append(contractsToDeploy, fuzzer.config.Fuzzing.TargetContracts...)
	balances = append(balances, fuzzer.config.Fuzzing.TargetContractsBalances...)
=======
	if len(fuzzer.deploymentOrder) > 0 {
		// Skip already included predeployed contracts
		predeployed := make(map[string]bool)
		for name := range fuzzer.config.Fuzzing.PredeployedContracts {
			predeployed[name] = true
		}
		// Create a set of target contracts for easy lookup
		targetContracts := make(map[string]bool)
		targetContractBalances := make(map[string]*config.ContractBalance)

		for i, name := range fuzzer.config.Fuzzing.TargetContracts {
			targetContracts[name] = true
			if i < len(fuzzer.config.Fuzzing.TargetContractsBalances) {
				targetContractBalances[name] = fuzzer.config.Fuzzing.TargetContractsBalances[i]
			}
		}
		// Add contracts from the deployment order
		for _, name := range fuzzer.deploymentOrder {
			if !predeployed[name] && (targetContracts[name] || fuzzer.isLibrary(name)) {
				contractsToDeploy = append(contractsToDeploy, name)
				// Add balance for target contracts, zero for libraries
				if balance, ok := targetContractBalances[name]; ok {
					balances = append(balances, balance)
				} else {
					balances = append(balances, &config.ContractBalance{Int: *big.NewInt(0)})
				}
			}
		}
	} else {
		contractsToDeploy = append(contractsToDeploy, fuzzer.config.Fuzzing.TargetContracts...)
		balances = append(balances, fuzzer.config.Fuzzing.TargetContractsBalances...)
	}
>>>>>>> f7d132b8

	// Process target contracts init functions
	targetContractsCount := len(fuzzer.config.Fuzzing.TargetContracts)
	initConfigCount := len(fuzzer.config.Fuzzing.TargetContractsInitFunctions)

	// Add initialization functions for target contracts
	for i := 0; i < targetContractsCount; i++ {
		initFunction := "" // No default initialization

		if fuzzer.config.Fuzzing.UseInitFunctions {
			// Use custom init function if available
			if i < initConfigCount && fuzzer.config.Fuzzing.TargetContractsInitFunctions[i] != "" {
				initFunction = fuzzer.config.Fuzzing.TargetContractsInitFunctions[i]
			}
		}

		initFunctions = append(initFunctions, initFunction)
	}

	deployedContractAddr := make(map[string]common.Address)
	// Loop for all contracts to deploy
	for i, contractName := range contractsToDeploy {
		// Look for a contract in our compiled contract definitions that matches this one
		found := false
		for _, contract := range fuzzer.contractDefinitions {
			// If we found a contract definition that matches this definition by name, try to deploy it
			if contract.Name() == contractName {
				testChain.CompiledContracts[contractName] = contract.CompiledContract()

				// Concatenate constructor arguments, if necessary
				args := make([]any, 0)
				if len(contract.CompiledContract().Abi.Constructor.Inputs) > 0 {
					// If the contract is a predeployed contract, throw an error because they do not accept constructor
					// args.
					if _, ok := fuzzer.config.Fuzzing.PredeployedContracts[contractName]; ok {
						return nil, fmt.Errorf("predeployed contracts cannot accept constructor arguments")
					}
					jsonArgs, ok := fuzzer.config.Fuzzing.ConstructorArgs[contractName]
					if !ok {
						return nil, fmt.Errorf("constructor arguments for contract %s not provided", contractName)
					}
					decoded, err := valuegeneration.DecodeJSONArgumentsFromMap(contract.CompiledContract().Abi.Constructor.Inputs,
						jsonArgs, deployedContractAddr)
					if err != nil {
						return nil, err
					}
					args = decoded
				}

				// If our project config has a non-zero balance for this target contract, retrieve it
				contractBalance := big.NewInt(0)
				if len(balances) > i {
					contractBalance = new(big.Int).Set(&balances[i].Int)
				}
				// Deploy the contract with resolved library dependencies
				result, err := fuzzer.deployContract(testChain, contract, args, contractBalance, deployedContractAddr)
				if err != nil {
					// If the result is an execution trace, return it
					if trace, ok := result.(*executiontracer.ExecutionTrace); ok {
						return trace, err
					}
					return nil, err
				}
				// Record our deployed contract so the next config-specified constructor args can reference this
				// contract by name.
<<<<<<< HEAD
				deployedContractAddr[contractName] = block.MessageResults[0].Receipt.ContractAddress
				contractAddr := deployedContractAddr[contractName]

				// Get the initialization function name if exists and feature is enabled
				if fuzzer.config.Fuzzing.UseInitFunctions && i < len(initFunctions) && initFunctions[i] != "" {
					initFunction := initFunctions[i]
					fuzzer.logger.Info(fmt.Sprintf("Checking if init function %s on %s exists", initFunction, contractName))

					// Check if the initialization function exists
					contractABI := contract.CompiledContract().Abi
					if method, exists := contractABI.Methods[initFunction]; !exists {
						fuzzer.logger.Info(fmt.Sprintf("Init function %s not found on %s, skipping", initFunction, contractName))
					} else {
						// Initialization function exists, proceed with calling it
						fuzzer.logger.Info(fmt.Sprintf("Found init function %s with %d inputs", initFunction, len(method.Inputs)))

						// Check if the init function accepts parameters and process them if needed
						var args []any
						if len(method.Inputs) > 0 {
							// Verify InitializationArgs map exists
							if fuzzer.config.Fuzzing.InitializationArgs == nil {
								fuzzer.logger.Error(fmt.Errorf("initialization args map is nil but function requires args"))
								continue
							}

							// Look for initialization arguments in the config
							jsonArgs, ok := fuzzer.config.Fuzzing.InitializationArgs[contractName]
							if !ok {
								fuzzer.logger.Error(fmt.Errorf("initialization arguments for contract %s not provided", contractName))
								continue
							}

							// Debug what args we found
							fuzzer.logger.Info(fmt.Sprintf("Found args for %s: %+v", contractName, jsonArgs))

							// Decode the arguments
							decoded, err := valuegeneration.DecodeJSONArgumentsFromMap(method.Inputs,
								jsonArgs, deployedContractAddr)
							if err != nil {
								fuzzer.logger.Error(fmt.Errorf("decoding failed for initialization arguments for contract %s: %v",
									contractName, err))
								continue
							}

							args = decoded
							fuzzer.logger.Info(fmt.Sprintf("Decoded %d args for %s function %s",
								len(args), contractName, initFunction))
						}

						// Log before packing
						fuzzer.logger.Info(fmt.Sprintf("About to call initialization function %s on contract %s with %d args",
							initFunction, contractName, len(args)))

						// Pack the function call data with arguments
						callData, err := contractABI.Pack(initFunction, args...)
						if err != nil {
							fuzzer.logger.Error(fmt.Errorf("failed to encode init call to %s: %v", initFunction, err))
							continue
						}

						// Create and send the transaction
						destAddr := contractAddr
						msg := calls.NewCallMessage(fuzzer.deployer, &destAddr, 0, big.NewInt(0),
							fuzzer.config.Fuzzing.BlockGasLimit, nil, nil, nil, callData)
						msg.FillFromTestChainProperties(testChain)

						// Debug log after creating the message
						fuzzer.logger.Info(fmt.Sprintf("Created message for init function call to %s", initFunction))

						// Create and commit a block with the transaction
						block, err = testChain.PendingBlockCreate()
						if err != nil {
							fuzzer.logger.Error(fmt.Errorf("failed to create pending block for init call: %v", err))
							continue
						}

						if err = testChain.PendingBlockAddTx(msg.ToCoreMessage()); err != nil {
							fuzzer.logger.Error(fmt.Errorf("failed to add initialization transaction for function %s on contract %s to pending block: %v",
								initFunction, contractName, err))
							continue
						}
=======
				deployedContractAddr[contractName] = result.(common.Address)
>>>>>>> f7d132b8

						if err = testChain.PendingBlockCommit(); err != nil {
							fuzzer.logger.Error(fmt.Errorf("failed to commit block containing initialization call to function %s on contract %s: %v",
								initFunction, contractName, err))
							continue
						}

						// Check if the call succeeded
						if block.MessageResults[0].Receipt.Status != types.ReceiptStatusSuccessful {
							// Create a call sequence element for the trace
							cse := calls.NewCallSequenceElement(nil, msg, 0, 0)
							cse.ChainReference = &calls.CallSequenceElementChainReference{
								Block:            block,
								TransactionIndex: len(block.Messages) - 1,
							}

							fuzzer.logger.Error(fmt.Errorf("init function %s call failed on %s: %v",
								initFunction, contractName,
								block.MessageResults[0].ExecutionResult.Err))
						} else {
							fuzzer.logger.Info(fmt.Sprintf("Successfully called %s on %s with %d args",
								initFunction, contractName, len(args)))
						}
					}
				}

				// Flag that we found a matching compiled contract definition, deployed it and called available init functions if any,
				// then exit out of this inner loop to process the next contract to deploy in the outer loop.
				found = true
				break
			}
		}

		// If we did not find a contract corresponding to this item in the deployment order, we throw an error.
		if !found {
			return nil, fmt.Errorf("%v was specified in the target contracts but was not found in the compilation artifacts", contractName)
		}
	}

	return nil, nil
}

func (f *Fuzzer) deployContract(testChain *chain.TestChain, contract *fuzzerTypes.Contract, args []any, contractBalance *big.Int, deployedContracts map[string]common.Address) (any, error) {
	contractName := contract.Name()
	contract.CompiledContract().LinkBytecodes(contractName, deployedContracts)

	// Construct our deployment message/tx data field
	msgData, err := contract.CompiledContract().GetDeploymentMessageData(args)
	if err != nil {
		return nil, fmt.Errorf("initial contract deployment failed for contract \"%v\", error: %v", contractName, err)
	}

	// Create a message to represent our contract deployment (we let deployments consume the whole block
	// gas limit rather than use tx gas limit)
	msg := calls.NewCallMessage(f.deployer, nil, 0, contractBalance, f.config.Fuzzing.BlockGasLimit, nil, nil, nil, msgData)
	msg.FillFromTestChainProperties(testChain)

	// Create a new pending block we'll commit to chain
	block, err := testChain.PendingBlockCreate()
	if err != nil {
		return nil, err
	}

	// Add our transaction to the block
	err = testChain.PendingBlockAddTx(msg.ToCoreMessage())
	if err != nil {
		return nil, err
	}

	// Commit the pending block to the chain, so it becomes the new head.
	err = testChain.PendingBlockCommit()
	if err != nil {
		return nil, err
	}

	// Ensure our transaction succeeded and, if it did not, attach an execution trace to it and re-run it.
	// The execution trace will be returned so that it can be provided to the user for debugging
	if block.MessageResults[0].Receipt.Status != types.ReceiptStatusSuccessful {
		// Create a call sequence element to represent the failed contract deployment tx
		cse := calls.NewCallSequenceElement(nil, msg, 0, 0)
		cse.ChainReference = &calls.CallSequenceElementChainReference{
			Block:            block,
			TransactionIndex: len(block.Messages) - 1,
		}
		// Revert to one block before and re-run the failed contract deployment tx.
		// This should be one index before the current head block index.
		// We should be able to attach an execution trace; however, if it fails, we provide the ExecutionResult at a minimum.
		err = testChain.RevertToBlockIndex(uint64(len(testChain.CommittedBlocks()) - 1))
		if err != nil {
			return nil, fmt.Errorf("failed to reset to genesis block: %v", err)
		} else {
			_, err = calls.ExecuteCallSequenceWithExecutionTracer(testChain, f.contractDefinitions, []*calls.CallSequenceElement{cse}, config.VeryVeryVerbose)
			if err != nil {
				return nil, fmt.Errorf("deploying %s returned a failed status: %v", contractName, block.MessageResults[0].ExecutionResult.Err)
			}
		}

		// Return the execution error and the execution trace, if possible.
		return cse.ExecutionTrace, fmt.Errorf("deploying %s returned a failed status: %v", contractName, block.MessageResults[0].ExecutionResult.Err)
	}

	// Record our deployed contract so the next config-specified constructor args can reference this
	// contract by name.
	deployedAddr := block.MessageResults[0].Receipt.ContractAddress
	return deployedAddr, nil
}

// defaultCallSequenceGeneratorConfigFunc is a NewCallSequenceGeneratorConfigFunc which creates a
// CallSequenceGeneratorConfig with a default configuration. Returns the config or an error, if one occurs.
func defaultCallSequenceGeneratorConfigFunc(fuzzer *Fuzzer, valueSet *valuegeneration.ValueSet, randomProvider *rand.Rand) (*CallSequenceGeneratorConfig, error) {
	// Create the value generator and mutator for the worker.
	mutationalGeneratorConfig := &valuegeneration.MutationalValueGeneratorConfig{
		MinMutationRounds:               0,
		MaxMutationRounds:               1,
		GenerateRandomAddressBias:       0.05,
		GenerateRandomIntegerBias:       0.5,
		GenerateRandomStringBias:        0.05,
		GenerateRandomBytesBias:         0.05,
		MutateAddressProbability:        0.1,
		MutateArrayStructureProbability: 0.1,
		MutateBoolProbability:           0.1,
		MutateBytesProbability:          0.1,
		MutateBytesGenerateNewBias:      0.45,
		MutateFixedBytesProbability:     0.1,
		MutateStringProbability:         0.1,
		MutateStringGenerateNewBias:     0.7,
		MutateIntegerProbability:        0.1,
		MutateIntegerGenerateNewBias:    0.5,
		RandomValueGeneratorConfig: &valuegeneration.RandomValueGeneratorConfig{
			GenerateRandomArrayMinSize:  0,
			GenerateRandomArrayMaxSize:  100,
			GenerateRandomBytesMinSize:  0,
			GenerateRandomBytesMaxSize:  100,
			GenerateRandomStringMinSize: 0,
			GenerateRandomStringMaxSize: 100,
		},
	}
	mutationalGenerator := valuegeneration.NewMutationalValueGenerator(mutationalGeneratorConfig, valueSet, randomProvider)

	// Create a sequence generator config which uses the created value generator.
	sequenceGenConfig := &CallSequenceGeneratorConfig{
		NewSequenceProbability:                   0.3,
		RandomUnmodifiedCorpusHeadWeight:         800,
		RandomUnmodifiedCorpusTailWeight:         100,
		RandomUnmodifiedSpliceAtRandomWeight:     200,
		RandomUnmodifiedInterleaveAtRandomWeight: 100,
		RandomMutatedCorpusHeadWeight:            80,
		RandomMutatedCorpusTailWeight:            10,
		RandomMutatedSpliceAtRandomWeight:        20,
		RandomMutatedInterleaveAtRandomWeight:    10,
		ValueGenerator:                           mutationalGenerator,
		ValueMutator:                             mutationalGenerator,
	}
	return sequenceGenConfig, nil
}

// defaultShrinkingValueMutatorFunc is a NewShrinkingValueMutatorFunc which creates value mutator to be used for
// shrinking purposes. Returns the value mutator or an error, if one occurs.
func defaultShrinkingValueMutatorFunc(fuzzer *Fuzzer, valueSet *valuegeneration.ValueSet, randomProvider *rand.Rand) (valuegeneration.ValueMutator, error) {
	// Create the shrinking value mutator for the worker.
	shrinkingValueMutatorConfig := &valuegeneration.ShrinkingValueMutatorConfig{
		ShrinkValueProbability: 0.1,
	}
	shrinkingValueMutator := valuegeneration.NewShrinkingValueMutator(shrinkingValueMutatorConfig, valueSet, randomProvider)
	return shrinkingValueMutator, nil
}

// spawnWorkersLoop is a method which spawns a config-defined amount of FuzzerWorker to carry out the fuzzing campaign.
// This function exits when Fuzzer.ctx is cancelled.
func (f *Fuzzer) spawnWorkersLoop(baseTestChain *chain.TestChain) error {
	// We create our fuzz workers in a loop, using a channel to block when we reach capacity.
	// If we encounter any errors, we stop.
	f.workers = make([]*FuzzerWorker, f.config.Fuzzing.Workers)
	threadReserveChannel := make(chan struct{}, f.config.Fuzzing.Workers)

	// Workers are "reset" when they hit some config-defined limit. They are destroyed and recreated at the same index.
	// For now, we create our available index queue before initializing some providers and entering our main loop.
	type availableWorkerSlot struct {
		index          int
		randomProvider *rand.Rand
	}
	availableWorkerSlotQueue := make([]availableWorkerSlot, f.config.Fuzzing.Workers)
	availableWorkerIndexedLock := sync.Mutex{}
	for i := 0; i < len(availableWorkerSlotQueue); i++ {
		availableWorkerSlotQueue[i] = availableWorkerSlot{
			index:          i,
			randomProvider: randomutils.ForkRandomProvider(f.randomProvider),
		}
	}

	// Define a flag that indicates whether we have cancelled fuzzing or not
	working := !utils.CheckContextDone(f.ctx)

	// Create workers and start fuzzing.
	var err error
	for err == nil && working {
		// Send an item into our channel to queue up a spot. This will block us if we hit capacity until a worker
		// slot is freed up.
		threadReserveChannel <- struct{}{}

		// Pop a worker index off of our queue
		availableWorkerIndexedLock.Lock()
		workerSlotInfo := availableWorkerSlotQueue[0]
		availableWorkerSlotQueue = availableWorkerSlotQueue[1:]
		availableWorkerIndexedLock.Unlock()

		// Run our goroutine. This should take our queued struct out of the channel once it's done,
		// keeping us at our desired thread capacity. If we encounter an error, we store it and continue
		// processing the cleanup logic to exit gracefully.
		go func(workerSlotInfo availableWorkerSlot) {
			// Create a new worker for this fuzzing.
			worker, workerCreatedErr := newFuzzerWorker(f, workerSlotInfo.index, workerSlotInfo.randomProvider)
			f.workers[workerSlotInfo.index] = worker
			if err == nil && workerCreatedErr != nil {
				err = workerCreatedErr
			}
			if err == nil {
				// Publish an event indicating we created a worker.
				workerCreatedErr = f.Events.WorkerCreated.Publish(FuzzerWorkerCreatedEvent{Worker: worker})
				if err == nil && workerCreatedErr != nil {
					err = workerCreatedErr
				}
			}

			// Run the worker and check if we received a cancelled signal, or we encountered an error.
			if err == nil {
				ctxCancelled, workerErr := worker.run(baseTestChain)
				if workerErr != nil {
					err = workerErr
				}

				// If we received a cancelled signal, signal our exit from the working loop.
				if working && ctxCancelled {
					working = false
				}
			}

			// Free our worker id before unblocking our channel, as a free one will be expected.
			availableWorkerIndexedLock.Lock()
			availableWorkerSlotQueue = append(availableWorkerSlotQueue, workerSlotInfo)
			availableWorkerIndexedLock.Unlock()

			// Publish an event indicating we destroyed a worker.
			workerDestroyedErr := f.Events.WorkerDestroyed.Publish(FuzzerWorkerDestroyedEvent{Worker: worker})
			if err == nil && workerDestroyedErr != nil {
				err = workerDestroyedErr
			}

			// Unblock our channel by freeing our capacity of another item, making way for another worker.
			<-threadReserveChannel
		}(workerSlotInfo)
	}

	// Explicitly call cancel on our emergency context to ensure all threads exit if we encountered an error.
	if err != nil {
		f.Terminate()
	}

	// Wait for every worker to be freed, so we don't have a race condition when reporting the order
	// of events to our test provider.
	for {
		// Obtain the count of free workers.
		availableWorkerIndexedLock.Lock()
		freeWorkers := len(availableWorkerSlotQueue)
		availableWorkerIndexedLock.Unlock()

		// We keep waiting until every worker is free
		if freeWorkers == len(f.workers) {
			break
		} else {
			time.Sleep(50 * time.Millisecond)
		}
	}
	return err
}

// Start begins a fuzzing operation on the provided project configuration. This operation will not return until an error
// is encountered or the fuzzing operation has completed. Its execution can be cancelled using the Stop method.
// Returns an error if one is encountered.
func (f *Fuzzer) Start() error {
	// Define our variable to catch errors
	var err error

	// While we're fuzzing, we'll want to have an initialized random provider.
	f.randomProvider = rand.New(rand.NewSource(time.Now().UnixNano()))

	// Create our main and emergency running context (allows us to cancel across threads)
	f.ctx, f.ctxCancelFunc = context.WithCancel(context.Background())
	f.emergencyCtx, f.emergencyCtxCancelFunc = context.WithCancel(context.Background())

	// If we set a timeout, create the timeout context now, as we're about to begin fuzzing.
	if f.config.Fuzzing.Timeout > 0 {
		f.logger.Info("Running with a timeout of ", colors.Bold, f.config.Fuzzing.Timeout, " seconds")
		f.ctx, f.ctxCancelFunc = context.WithTimeout(f.ctx, time.Duration(f.config.Fuzzing.Timeout)*time.Second)
	}

	// Set up the corpus
	f.logger.Info("Initializing corpus")
	f.corpus, err = corpus.NewCorpus(f.config.Fuzzing.CorpusDirectory)
	if err != nil {
		f.logger.Error("Failed to create the corpus", err)
		return err
	}
	// Start the revert reporter
	f.revertReporter.Start(f.ctx)

	// Initialize our metrics and valueGenerator.
	f.metrics = newFuzzerMetrics(f.config.Fuzzing.Workers, f.revertReporter.RevertMetricsCh)

	// Initialize our test cases and providers
	f.testCasesLock.Lock()
	f.testCases = make([]TestCase, 0)
	f.testCasesFinished = make(map[string]TestCase)
	f.testCasesLock.Unlock()

	// Create our test chain
	baseTestChain, err := f.createTestChain()
	if err != nil {
		f.logger.Error("Failed to create the test chain", err)
		return err
	}

	// Set it up with our deployment/setup strategy defined by the fuzzer.
	f.logger.Info("Setting up test chain")
	trace, err := f.Hooks.ChainSetupFunc(f, baseTestChain)
	if err != nil {
		if trace != nil {
			f.logger.Error("Failed to initialize the test chain", err, errors.New(trace.Log().ColorString()))
		} else {
			f.logger.Error("Failed to initialize the test chain", err)
		}
		return err
	}
	f.logger.Info("Finished setting up test chain")

	// Initialize our coverage maps by measuring the coverage we get from the corpus.
	var corpusActiveSequences, corpusTotalSequences int
	if totalCallSequences, testResults := f.corpus.CallSequenceEntryCount(); totalCallSequences > 0 || testResults > 0 {
		f.logger.Info("Running call sequences in the corpus")
	}
	startTime := time.Now()
	corpusActiveSequences, corpusTotalSequences, err = f.corpus.Initialize(baseTestChain, f.contractDefinitions)
	if corpusTotalSequences > 0 {
		f.logger.Info("Finished running call sequences in the corpus in ", time.Since(startTime).Round(time.Second))
	}
	if err != nil {
		f.logger.Error("Failed to initialize the corpus", err)
		return err
	}

	// Log corpus health statistics, if we have any existing sequences.
	if corpusTotalSequences > 0 {
		f.logger.Info(
			colors.Bold, "corpus: ", colors.Reset,
			"health: ", colors.Bold, int(float32(corpusActiveSequences)/float32(corpusTotalSequences)*100.0), "%", colors.Reset, ", ",
			"sequences: ", colors.Bold, corpusTotalSequences, " (", corpusActiveSequences, " valid, ", corpusTotalSequences-corpusActiveSequences, " invalid)", colors.Reset,
		)
	}

	// Start the corpus pruner.
	err = f.corpusPruner.Start(f.ctx, f.corpus, baseTestChain)
	if err != nil {
		f.logger.Error("Error starting corpus pruner", err)
		return err
	}

	// Log the start of our fuzzing campaign.
	f.logger.Info("Fuzzing with ", colors.Bold, f.config.Fuzzing.Workers, colors.Reset, " workers")

	// Start our printing loop now that we're about to begin fuzzing.
	go f.printMetricsLoop()

	// Publish a fuzzer starting event.
	err = f.Events.FuzzerStarting.Publish(FuzzerStartingEvent{Fuzzer: f})
	if err != nil {
		f.logger.Error("FuzzerStarting event subscriber returned an error", err)
		return err
	}

	// If StopOnNoTests is true and there are no test cases, then throw an error
	if f.config.Fuzzing.Testing.StopOnNoTests && len(f.testCases) == 0 {
		err = fmt.Errorf("no assertion, property, optimization, or custom tests were found to fuzz")
		if !f.config.Fuzzing.Testing.TestViewMethods {
			err = fmt.Errorf("no assertion, property, optimization, or custom tests were found to fuzz and testing view methods is disabled")
		}
		f.logger.Error("Failed to start fuzzer", err)
		return err
	}

	// Run the main worker loop
	err = f.spawnWorkersLoop(baseTestChain)
	if err != nil {
		f.logger.Error("Encountered an error in the main fuzzing loop", err)
	}

	// NOTE: After this point, we capture errors but do not return immediately, as we want to exit gracefully.

	// If we have coverage enabled and a corpus directory set, write the corpus. We do this even if we had a
	// previous error, as we don't want to lose corpus entries.
	if f.config.Fuzzing.CoverageEnabled {
		corpusFlushErr := f.corpus.Flush()
		if err == nil && corpusFlushErr != nil {
			err = corpusFlushErr
			f.logger.Info("Failed to flush the corpus", err)
		}
	}

	// Publish a fuzzer stopping event.
	fuzzerStoppingErr := f.Events.FuzzerStopping.Publish(FuzzerStoppingEvent{Fuzzer: f, err: err})
	if err == nil && fuzzerStoppingErr != nil {
		err = fuzzerStoppingErr
		f.logger.Error("FuzzerStopping event subscriber returned an error", err)
	}

	// Print our results on exit.
	f.printExitingResults()

	// Finally, generate our coverage report if we have set a valid corpus directory.
	if err == nil && len(f.config.Fuzzing.CoverageFormats) > 0 {
		// Write to the default directory if we have no corpus directory set.
		coverageReportDir := filepath.Join("crytic-export", "coverage")
		if f.config.Fuzzing.CorpusDirectory != "" {
			coverageReportDir = filepath.Join(f.config.Fuzzing.CorpusDirectory, "coverage")
		}
		sourceAnalysis, err := coverage.AnalyzeSourceCoverage(f.compilations, f.corpus.CoverageMaps(), f.logger)

		if err != nil {
			f.logger.Error("Failed to analyze source coverage", err)
		} else {
			var path string
			for _, reportType := range f.config.Fuzzing.CoverageFormats {
				switch reportType {
				case "html":
					path, err = coverage.WriteHTMLReport(sourceAnalysis, coverageReportDir)
				case "lcov":
					path, err = coverage.WriteLCOVReport(sourceAnalysis, coverageReportDir)
				default:
					err = fmt.Errorf("unsupported coverage report type: %s", reportType)
				}
				if err != nil {
					f.logger.Error(fmt.Sprintf("Failed to generate %s coverage report", reportType), err)
				} else {
					f.logger.Info(fmt.Sprintf("%s report(s) saved to: %s", reportType, path), colors.Bold, colors.Reset)
				}
			}
		}
	}

	// Generate the revert metrics artifacts
	err = f.revertReporter.BuildArtifacts()
	if err != nil {
		f.logger.Error("Failed to write reversion metrics to disk", err)
	}

	// Return any encountered error.
	return err
}

// Stop attempts to stop all running operations invoked by the Start method. Note that Stop is not guaranteed to fully
// terminate the operations across all threads. For example, the optimization testing provider may request a thread to
// shrink some call sequences before the thread is torn down. Stop will not prevent those shrink requests from
// executing. An OS-level interrupt must be used to guarantee the stopping of _all_ operations (see Terminate).
func (f *Fuzzer) Stop() {
	// Call the cancel function on our main running context to try stop all working goroutines
	if f.ctxCancelFunc != nil {
		f.ctxCancelFunc()
	}
}

// Terminate is called to react to an OS-level interrupt (e.g. SIGINT) or an error. This will stop all operations.
// Note that this function will return before all operations are complete.
func (f *Fuzzer) Terminate() {
	// Call the emergency context cancel function on our running context to stop all working goroutines
	if f.emergencyCtxCancelFunc != nil {
		f.emergencyCtxCancelFunc()
	}

	// Cancel the main context as well
	if f.ctxCancelFunc != nil {
		f.ctxCancelFunc()
	}
}

// printMetricsLoop prints metrics to the console in a loop until ctx signals a stopped operation.
func (f *Fuzzer) printMetricsLoop() {
	// Define our start time
	startTime := time.Now()

	// Define cached variables for our metrics to calculate deltas.
	lastCallsTested := big.NewInt(0)
	lastSequencesTested := big.NewInt(0)
	lastWorkerStartupCount := big.NewInt(0)
	lastGasUsed := big.NewInt(0)

	lastPrintedTime := time.Time{}
	for !utils.CheckContextDone(f.ctx) {
		// Obtain our metrics
		callsTested := f.metrics.CallsTested()
		sequencesTested := f.metrics.SequencesTested()
		gasUsed := f.metrics.GasUsed()
		failedSequences := f.metrics.FailedSequences()
		workerStartupCount := f.metrics.WorkerStartupCount()
		workersShrinking := f.metrics.WorkersShrinkingCount()

		// Calculate time elapsed since the last update
		secondsSinceLastUpdate := time.Since(lastPrintedTime).Seconds()

		// Obtain memory usage stats
		var memStats runtime.MemStats
		runtime.ReadMemStats(&memStats)
		memoryUsedMB := memStats.Alloc / 1024 / 1024
		memoryTotalMB := memStats.Sys / 1024 / 1024

		// Print a metrics update
		logBuffer := logging.NewLogBuffer()
		logBuffer.Append(colors.Bold, "fuzz: ", colors.Reset)
		logBuffer.Append("elapsed: ", colors.Bold, time.Since(startTime).Round(time.Second).String(), colors.Reset)
		logBuffer.Append(", calls: ", colors.Bold, fmt.Sprintf("%d (%d/sec)", callsTested, uint64(float64(new(big.Int).Sub(callsTested, lastCallsTested).Uint64())/secondsSinceLastUpdate)), colors.Reset)
		logBuffer.Append(", seq/s: ", colors.Bold, fmt.Sprintf("%d", uint64(float64(new(big.Int).Sub(sequencesTested, lastSequencesTested).Uint64())/secondsSinceLastUpdate)), colors.Reset)
		logBuffer.Append(", branches hit: ", colors.Bold, fmt.Sprintf("%d", f.corpus.CoverageMaps().BranchesHit()), colors.Reset)
		logBuffer.Append(", corpus: ", colors.Bold, fmt.Sprintf("%d", f.corpus.ActiveMutableSequenceCount()), colors.Reset)
		logBuffer.Append(", failures: ", colors.Bold, fmt.Sprintf("%d/%d", failedSequences, sequencesTested), colors.Reset)
		logBuffer.Append(", gas/s: ", colors.Bold, fmt.Sprintf("%d", uint64(float64(new(big.Int).Sub(gasUsed, lastGasUsed).Uint64())/secondsSinceLastUpdate)), colors.Reset)
		if f.logger.Level() <= zerolog.DebugLevel {
			logBuffer.Append(", shrinking: ", colors.Bold, fmt.Sprintf("%v", workersShrinking), colors.Reset)
			logBuffer.Append(", mem: ", colors.Bold, fmt.Sprintf("%v/%v MB", memoryUsedMB, memoryTotalMB), colors.Reset)
			logBuffer.Append(", resets/s: ", colors.Bold, fmt.Sprintf("%d", uint64(float64(new(big.Int).Sub(workerStartupCount, lastWorkerStartupCount).Uint64())/secondsSinceLastUpdate)), colors.Reset)

			if time.Since(f.lastPCsLogMsg) >= timeBetweenPCsLogMsgs {
				start := time.Now()
				totalPCs, err := coverage.GetUniquePCsCount(f.compilations, f.corpus.CoverageMaps(), f.logger)
				// This is just for a log message. This shouldn't error but if it does we don't need to exit out
				if err == nil {
					end := time.Now()
					f.lastPCsLogMsg = end
					logBuffer.Append(", total PCs hit: ", colors.Bold, fmt.Sprintf("%v", totalPCs), colors.Reset)
					logBuffer.Append(", time to calculate total PCs hit: ", colors.Bold, fmt.Sprintf("%v", end.Sub(start)), colors.Reset)
				}
			}
		}
		f.logger.Info(logBuffer.Elements()...)

		// Update our delta tracking metrics
		lastPrintedTime = time.Now()
		lastCallsTested = callsTested
		lastSequencesTested = sequencesTested
		lastGasUsed = gasUsed
		lastWorkerStartupCount = workerStartupCount

		// If we reached our transaction threshold, halt
		// TODO: We should move this logic somewhere else because it is weird that the metrics loop halts the fuzzer
		testLimit := f.config.Fuzzing.TestLimit
		if testLimit > 0 && (!callsTested.IsUint64() || callsTested.Uint64() >= testLimit) {
			f.logger.Info("Transaction test limit reached, halting now...")
			f.Stop()
			break
		}

		// Sleep some time between print iterations
		time.Sleep(time.Second * 3)
	}
}

// printExitingResults prints the TestCase results prior to the fuzzer exiting.
func (f *Fuzzer) printExitingResults() {
	// Define the order our test cases should be sorted by when considering status.
	testCaseDisplayOrder := map[TestCaseStatus]int{
		TestCaseStatusNotStarted: 0,
		TestCaseStatusPassed:     1,
		TestCaseStatusFailed:     2,
		TestCaseStatusRunning:    3,
	}

	// Sort the test cases by status and then ID.
	sort.Slice(f.testCases, func(i int, j int) bool {
		// Sort by order first
		iStatusOrder := testCaseDisplayOrder[f.testCases[i].Status()]
		jStatusOrder := testCaseDisplayOrder[f.testCases[j].Status()]
		if iStatusOrder != jStatusOrder {
			return iStatusOrder < jStatusOrder
		}

		// Then we sort by ID.
		return strings.Compare(f.testCases[i].ID(), f.testCases[j].ID()) <= 0
	})

	// Define variables to track our final test count.
	var (
		testCountPassed int
		testCountFailed int
	)

	// Print the results of each individual test case.
	f.logger.Info("Fuzzer stopped, test results follow below ...")
	for _, testCase := range f.testCases {
		f.logger.Info(testCase.LogMessage().ColorString())

		// Tally our pass/fail count.
		if testCase.Status() == TestCaseStatusPassed {
			testCountPassed++
		} else if testCase.Status() == TestCaseStatusFailed {
			testCountFailed++
		}
	}

	// Print our final tally of test statuses.
	f.logger.Info("Test summary: ", colors.GreenBold, testCountPassed, colors.Reset, " test(s) passed, ", colors.RedBold, testCountFailed, colors.Reset, " test(s) failed")
}<|MERGE_RESOLUTION|>--- conflicted
+++ resolved
@@ -534,10 +534,6 @@
 		initFunctions = append(initFunctions, "")
 	}
 
-<<<<<<< HEAD
-	contractsToDeploy = append(contractsToDeploy, fuzzer.config.Fuzzing.TargetContracts...)
-	balances = append(balances, fuzzer.config.Fuzzing.TargetContractsBalances...)
-=======
 	if len(fuzzer.deploymentOrder) > 0 {
 		// Skip already included predeployed contracts
 		predeployed := make(map[string]bool)
@@ -570,7 +566,6 @@
 		contractsToDeploy = append(contractsToDeploy, fuzzer.config.Fuzzing.TargetContracts...)
 		balances = append(balances, fuzzer.config.Fuzzing.TargetContractsBalances...)
 	}
->>>>>>> f7d132b8
 
 	// Process target contracts init functions
 	targetContractsCount := len(fuzzer.config.Fuzzing.TargetContracts)
@@ -636,8 +631,8 @@
 				}
 				// Record our deployed contract so the next config-specified constructor args can reference this
 				// contract by name.
-<<<<<<< HEAD
-				deployedContractAddr[contractName] = block.MessageResults[0].Receipt.ContractAddress
+
+				deployedContractAddr[contractName] = result.(common.Address)
 				contractAddr := deployedContractAddr[contractName]
 
 				// Get the initialization function name if exists and feature is enabled
@@ -707,7 +702,7 @@
 						fuzzer.logger.Info(fmt.Sprintf("Created message for init function call to %s", initFunction))
 
 						// Create and commit a block with the transaction
-						block, err = testChain.PendingBlockCreate()
+						block, err := testChain.PendingBlockCreate()
 						if err != nil {
 							fuzzer.logger.Error(fmt.Errorf("failed to create pending block for init call: %v", err))
 							continue
@@ -718,9 +713,6 @@
 								initFunction, contractName, err))
 							continue
 						}
-=======
-				deployedContractAddr[contractName] = result.(common.Address)
->>>>>>> f7d132b8
 
 						if err = testChain.PendingBlockCommit(); err != nil {
 							fuzzer.logger.Error(fmt.Errorf("failed to commit block containing initialization call to function %s on contract %s: %v",
