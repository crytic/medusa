--- conflicted
+++ resolved
@@ -41,9 +41,6 @@
 	vmConfig *vm.Config
 }
 
-<<<<<<< HEAD
-func newTestNode(genesisAlloc core.GenesisAlloc, coverageEnabled bool) (*testNode, error) {
-=======
 // TestNodeBlock represents a block or update within a TestNode
 type TestNodeBlock struct {
 	header    *types.Header
@@ -53,8 +50,7 @@
 }
 
 // NewTestNode creates a simulated Ethereum backend used for testing, or returns an error if one occurred.
-func NewTestNode(genesisAlloc core.GenesisAlloc) (*TestNode, error) {
->>>>>>> e6fcef19
+func NewTestNode(genesisAlloc core.GenesisAlloc, coverageEnabled bool) (*TestNode, error) {
 	// Define our chain configuration
 	chainConfig := params.TestChainConfig
 
