--- conflicted
+++ resolved
@@ -3,14 +3,13 @@
 import (
 	"fmt"
 
+	"math/big"
+
 	"github.com/crytic/medusa/chain"
-<<<<<<< HEAD
-	"math/big"
-=======
 	"github.com/crytic/medusa/fuzzing/contracts"
 	"github.com/crytic/medusa/fuzzing/executiontracer"
 	"github.com/crytic/medusa/utils"
->>>>>>> ff587c3d
+	"github.com/ethereum/go-ethereum/core"
 )
 
 // ExecuteCallSequenceFetchElementFunc describes a function that is called to obtain the next call sequence element to
@@ -55,180 +54,163 @@
 			break
 		}
 
-		// We try to add the transaction with our call more than once. If the pending block is too full, we may hit a
-		// block gas limit, which we handle by committing the pending block without this tx, and creating a new pending
-		// block that is empty to try adding this tx there instead.
-		// If we encounter an error on an empty block, we throw the error as there is nothing more we can do.
-		for {
-			// If we have a pending block, but we intend to delay this call from the last, we commit that block.
-			// Get our contract setup hook
-			contractSetupHook := callSequenceElement.Contract.SetupHook()
-
-			// Call setup hook for contract if it exists.
-			if contractSetupHook != nil {
-				// Create a call targeting our setup hook
-				msg := NewCallMessageWithAbiValueData(contractSetupHook.DeployerAddress, callSequenceElement.Call.To, 0, big.NewInt(0), callSequenceElement.Call.GasLimit, nil, nil, nil, &CallMessageDataAbiValues{
-					Method:      &contractSetupHook.Method,
-					InputValues: nil,
-				})
-				msg.FillFromTestChainProperties(chain)
-
-				// Execute the call
-				// If we have no pending block to add a tx containing our call to, we must create one.
-				if chain.PendingBlock() == nil {
-					// The minimum step between blocks must be 1 in block number and timestamp, so we ensure this is the
-					// case.
-					numberDelay := callSequenceElement.BlockNumberDelay
-					timeDelay := callSequenceElement.BlockTimestampDelay
-					if numberDelay == 0 {
-						numberDelay = 1
-					}
-					if timeDelay == 0 {
-						timeDelay = 1
-					}
-
-					// Each timestamp/block number must be unique as well, so we cannot jump more block numbers than time.
-					if numberDelay > timeDelay {
-						numberDelay = timeDelay
-					}
-					_, err := chain.PendingBlockCreateWithParameters(chain.Head().Header.Number.Uint64()+numberDelay, chain.Head().Header.Time+timeDelay, nil)
-					if err != nil {
-						return callSequenceExecuted, err
-					}
-				}
-
-				// Try to add our transaction to this block.
-				err = chain.PendingBlockAddTx(msg.ToCoreMessage())
-				if err != nil {
-					// If we encountered a block gas limit error, this tx is too expensive to fit in this block.
-					// If there are other transactions in the block, this makes sense. The block is "full".
-					// In that case, we commit the pending block without this tx, and create a new pending block to add
-					// our tx to, and iterate to try and add it again.
-					// TODO: This should also check the condition that this is a block gas error specifically. For now, we
-					//  simply assume it is and try processing in an empty block (if that fails, that error will be
-					//  returned).
-					if len(chain.PendingBlock().Messages) > 0 {
-						err := chain.PendingBlockCommit()
-						if err != nil {
-							return callSequenceExecuted, err
-						}
-						continue
-					}
-
-					// If there are no transactions in our block, and we failed to add this one, return the error
-					return callSequenceExecuted, err
-				}
-
-				setupCallSequenceElement := NewCallSequenceElement(callSequenceElement.Contract, msg, callSequenceElement.BlockNumberDelay, callSequenceElement.BlockTimestampDelay)
-				setupCallSequenceElement.ChainReference = &CallSequenceElementChainReference{
-					Block:            chain.PendingBlock(),
-					TransactionIndex: len(chain.PendingBlock().Messages) - 1,
-				}
-
-				// Register the call in our call sequence so it gets registered in coverage.
-				callSequenceExecuted = append(callSequenceExecuted, setupCallSequenceElement)
-			}
-
-			if chain.PendingBlock() != nil && callSequenceElement.BlockNumberDelay > 0 {
+		// Process the call sequence element
+		err = processCallSequenceElement(chain, callSequenceElement, &callSequenceExecuted, additionalTracers...)
+		if err != nil {
+			return callSequenceExecuted, err
+		}
+
+		// We added our call to the block as a transaction. Call our step function with the update and check
+		// if it returned an error.
+		if executionCheckFunc != nil {
+			execCheckFuncRequestedBreak, err = executionCheckFunc(callSequenceExecuted)
+			if err != nil {
+				return callSequenceExecuted, err
+			}
+
+			// If post-execution check requested we break execution, break out of our "retry loop"
+			if execCheckFuncRequestedBreak {
+				break
+			}
+		}
+	}
+
+	return callSequenceExecuted, nil
+}
+
+// processCallSequenceElement handles the execution of a single call sequence element, including the setup hook.
+func processCallSequenceElement(chain *chain.TestChain, callSequenceElement *CallSequenceElement, callSequenceExecuted *CallSequence, additionalTracers ...*chain.TestChainTracer) error {
+	// We try to add the transaction with our call more than once. If the pending block is too full, we may hit a
+	// block gas limit, which we handle by committing the pending block without this tx, and creating a new pending
+	// block that is empty to try adding this tx there instead.
+	// If we encounter an error on an empty block, we throw the error as there is nothing more we can do.
+
+	// Process contract setup hook if present
+	if callSequenceElement.Contract.SetupHook != nil {
+		err := executeContractSetupHook(chain, callSequenceElement, callSequenceExecuted)
+		if err != nil {
+			return err
+		}
+	}
+
+	// Process the main call sequence element
+	return executeCall(chain, callSequenceElement, callSequenceExecuted, additionalTracers...)
+}
+
+// executeContractSetupHook processes the contract setup hook for the call sequence element.
+func executeContractSetupHook(chain *chain.TestChain, callSequenceElement *CallSequenceElement, callSequenceExecuted *CallSequence) error {
+	// Get our contract setup hook
+	contractSetupHook := callSequenceElement.Contract.SetupHook
+
+	// Create a call targeting our setup hook
+	msg := NewCallMessageWithAbiValueData(contractSetupHook.DeployerAddress, callSequenceElement.Call.To, 0, big.NewInt(0), callSequenceElement.Call.GasLimit, nil, nil, nil, &CallMessageDataAbiValues{
+		Method:      contractSetupHook.Method,
+		InputValues: nil,
+	})
+	msg.FillFromTestChainProperties(chain)
+
+	// Execute the call
+	// If we have no pending block to add a tx containing our call to, we must create one.
+	err := addTxToPendingBlock(chain, callSequenceElement.BlockNumberDelay, callSequenceElement.BlockTimestampDelay, msg.ToCoreMessage())
+	if err != nil {
+		return err
+	}
+
+	setupCallSequenceElement := NewCallSequenceElement(callSequenceElement.Contract, msg, callSequenceElement.BlockNumberDelay, callSequenceElement.BlockTimestampDelay)
+	setupCallSequenceElement.ChainReference = &CallSequenceElementChainReference{
+		Block:            chain.PendingBlock(),
+		TransactionIndex: len(chain.PendingBlock().Messages) - 1,
+	}
+
+	// Register the call in our call sequence so it gets registered in coverage.
+	*callSequenceExecuted = append(*callSequenceExecuted, setupCallSequenceElement)
+	return nil
+}
+
+// executeCall processes the main call of the call sequence element.
+func executeCall(chain *chain.TestChain, callSequenceElement *CallSequenceElement, callSequenceExecuted *CallSequence, additionalTracers ...*chain.TestChainTracer) error {
+	// Update call sequence element call message if setup hook was executed
+	if callSequenceElement.Contract.SetupHook != nil {
+		callSequenceElement.Call.FillFromTestChainProperties(chain)
+	}
+
+	// Try to add our transaction to this block.
+	err := addTxToPendingBlock(chain, callSequenceElement.BlockNumberDelay, callSequenceElement.BlockTimestampDelay, callSequenceElement.Call.ToCoreMessage(), additionalTracers...)
+	if err != nil {
+		return err
+	}
+
+	// Update our chain reference for this element.
+	callSequenceElement.ChainReference = &CallSequenceElementChainReference{
+		Block:            chain.PendingBlock(),
+		TransactionIndex: len(chain.PendingBlock().Messages) - 1,
+	}
+
+	// Add to our executed call sequence
+	*callSequenceExecuted = append(*callSequenceExecuted, callSequenceElement)
+	return nil
+}
+
+// addTxToPendingBlock attempts to add a transaction to the pending block, handling block creation and retries as necessary.
+func addTxToPendingBlock(chain *chain.TestChain, numberDelay, timeDelay uint64, txMessage *core.Message, additionalTracers ...*chain.TestChainTracer) error {
+	for {
+		// If we have a pending block, but we intend to delay this call from the last, we commit that block.
+		if chain.PendingBlock() != nil && numberDelay > 0 {
+			err := chain.PendingBlockCommit()
+			if err != nil {
+				return err
+			}
+		}
+
+		// If we have no pending block to add a tx containing our call to, we must create one.
+		if chain.PendingBlock() == nil {
+			// The minimum step between blocks must be 1 in block number and timestamp, so we ensure this is the
+			// case.
+			if numberDelay == 0 {
+				numberDelay = 1
+			}
+			if timeDelay == 0 {
+				timeDelay = 1
+			}
+
+			// Each timestamp/block number must be unique as well, so we cannot jump more block numbers than time.
+			if numberDelay > timeDelay {
+				numberDelay = timeDelay
+			}
+			_, err := chain.PendingBlockCreateWithParameters(chain.Head().Header.Number.Uint64()+numberDelay, chain.Head().Header.Time+timeDelay, nil)
+			if err != nil {
+				return err
+			}
+		}
+
+		// Try to add our transaction to this block.
+		err := chain.PendingBlockAddTx(txMessage, additionalTracers...)
+		if err != nil {
+			// If we encountered a block gas limit error, this tx is too expensive to fit in this block.
+			// If there are other transactions in the block, this makes sense. The block is "full".
+			// In that case, we commit the pending block without this tx, and create a new pending block to add
+			// our tx to, and iterate to try and add it again.
+			// TODO: This should also check the condition that this is a block gas error specifically. For now, we
+			//  simply assume it is and try processing in an empty block (if that fails, that error will be
+			//  returned).
+			if len(chain.PendingBlock().Messages) > 0 {
 				err := chain.PendingBlockCommit()
 				if err != nil {
-					return callSequenceExecuted, err
+					return err
 				}
-			}
-
-			// If we have no pending block to add a tx containing our call to, we must create one.
-			if chain.PendingBlock() == nil {
-				// The minimum step between blocks must be 1 in block number and timestamp, so we ensure this is the
-				// case.
-				numberDelay := callSequenceElement.BlockNumberDelay
-				timeDelay := callSequenceElement.BlockTimestampDelay
-				if numberDelay == 0 {
-					numberDelay = 1
-				}
-				if timeDelay == 0 {
-					timeDelay = 1
-				}
-
-				// Each timestamp/block number must be unique as well, so we cannot jump more block numbers than time.
-				if numberDelay > timeDelay {
-					numberDelay = timeDelay
-				}
-				_, err := chain.PendingBlockCreateWithParameters(chain.Head().Header.Number.Uint64()+numberDelay, chain.Head().Header.Time+timeDelay, nil)
-				if err != nil {
-					return callSequenceExecuted, err
-				}
-			}
-
-			// Try to add our transaction to this block.
-<<<<<<< HEAD
-			callSequenceElement.Call.FillFromTestChainProperties(chain)
-			err = chain.PendingBlockAddTx(callSequenceElement.Call.ToCoreMessage())
-=======
-			err = chain.PendingBlockAddTx(callSequenceElement.Call.ToCoreMessage(), additionalTracers...)
-
->>>>>>> ff587c3d
-			if err != nil {
-				// If we encountered a block gas limit error, this tx is too expensive to fit in this block.
-				// If there are other transactions in the block, this makes sense. The block is "full".
-				// In that case, we commit the pending block without this tx, and create a new pending block to add
-				// our tx to, and iterate to try and add it again.
-				// TODO: This should also check the condition that this is a block gas error specifically. For now, we
-				//  simply assume it is and try processing in an empty block (if that fails, that error will be
-				//  returned).
-				if len(chain.PendingBlock().Messages) > 0 {
-					err := chain.PendingBlockCommit()
-					if err != nil {
-						return callSequenceExecuted, err
-					}
-					continue
-				}
-
-				// If there are no transactions in our block, and we failed to add this one, return the error
-				return callSequenceExecuted, err
-			}
-
-			// Update our chain reference for this element.
-			callSequenceElement.ChainReference = &CallSequenceElementChainReference{
-				Block:            chain.PendingBlock(),
-				TransactionIndex: len(chain.PendingBlock().Messages) - 1,
-			}
-
-			// Add to our executed call sequence
-			callSequenceExecuted = append(callSequenceExecuted, callSequenceElement)
-
-			// We added our call to the block as a transaction. Call our step function with the update and check
-			// if it returned an error.
-			if executionCheckFunc != nil {
-				execCheckFuncRequestedBreak, err = executionCheckFunc(callSequenceExecuted)
-				if err != nil {
-					return callSequenceExecuted, err
-				}
-
-				// If post-execution check requested we break execution, break out of our "retry loop"
-				if execCheckFuncRequestedBreak {
-					break
-				}
-			}
-
-			// We didn't encounter an error, so we were successful in adding this transaction. Break out of this
-			// inner "retry loop" and move onto processing the next element in the outer loop.
-			break
-		}
-
-		// If post-execution check requested we break execution, break out of our "execute next call sequence loop"
-		if execCheckFuncRequestedBreak {
-			break
-		}
-	}
-
-	// Commit the last pending block.
-	if chain.PendingBlock() != nil {
-		err := chain.PendingBlockCommit()
-		if err != nil {
-			return callSequenceExecuted, err
-		}
-	}
-	return callSequenceExecuted, nil
+				continue
+			}
+
+			// If there are no transactions in our block, and we failed to add this one, return the error
+			return err
+		}
+
+		// We didn't encounter an error, so we were successful in adding this transaction. Break out of this
+		// inner "retry loop" and move onto processing the next element in the outer loop.
+		break
+	}
+
+	return nil
 }
 
 // ExecuteCallSequence executes a provided CallSequence on the provided chain.
