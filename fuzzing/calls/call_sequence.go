--- conflicted
+++ resolved
@@ -5,12 +5,9 @@
 	"fmt"
 	"github.com/ethereum/go-ethereum/common"
 	"github.com/ethereum/go-ethereum/crypto"
-<<<<<<< HEAD
 	"github.com/pkg/errors"
-=======
 	"github.com/trailofbits/medusa/chain"
 	"github.com/trailofbits/medusa/fuzzing/executiontracer"
->>>>>>> 3da5b3ca
 	"github.com/trailofbits/medusa/utils"
 	"strconv"
 	"strings"
@@ -68,10 +65,6 @@
 	for i := 0; i < len(r); i++ {
 		r[i], err = cs[i].Clone()
 		if err != nil {
-<<<<<<< HEAD
-			// TODO: This might have to be `return nil, nil`
-=======
->>>>>>> 3da5b3ca
 			return nil, err
 		}
 	}
