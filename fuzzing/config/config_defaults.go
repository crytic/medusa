--- conflicted
+++ resolved
@@ -19,25 +19,14 @@
 	// Create a project configuration
 	projectConfig := &ProjectConfig{
 		Fuzzing: FuzzingConfig{
-<<<<<<< HEAD
-			Workers:                  10,
-			WorkerDatabaseEntryLimit: 10000,
-			Timeout:                  0,
-			TestLimit:                0,
-			MaxTxSequenceLength:      100,
-			DeploymentOrder:          []string{},
-			CorpusDirectory:          "",
-			CoverageEnabled:          true,
-=======
 			Workers:            10,
 			WorkerResetLimit:   50,
 			Timeout:            0,
 			TestLimit:          0,
 			CallSequenceLength: 100,
 			DeploymentOrder:    []string{},
-			CorpusDirectory:    "corpus",
+			CorpusDirectory:    "",
 			CoverageEnabled:    true,
->>>>>>> d37cd455
 			SenderAddresses: []string{
 				"0x1111111111111111111111111111111111111111",
 				"0x2222222222222222222222222222222222222222",
