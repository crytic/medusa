--- conflicted
+++ resolved
@@ -194,7 +194,6 @@
             <ul id="file-tree"></ul>
         </div>
 
-<<<<<<< HEAD
         <!-- Panel splitter -->
         <div id="split-panel-resizer"></div>
 
@@ -235,17 +234,17 @@
                                     {{/* Output a cell for the line number */}}
                                     <td class="row-line-number unselectable">{{add $lineIndex 1}}</td>
 
-                                    {{/* Output two cells for the reverted/non-reverted execution status */}}
-                                    <td class="row-reverted-status unselectable">
-                                        {{if $line.IsCovered}}
-                                            <div title="The source line executed without reverting.">√</div>
-                                        {{end}}
-                                    </td>
-                                    <td class="row-reverted-status unselectable">
-                                        {{if $line.IsCoveredReverted}}
-                                            <div title="The source line executed, but was reverted.">⟳</div>
-                                        {{end}}
-                                    </td>
+                        {{/* Output two cells for the reverted/non-reverted execution status */}}
+                        <td class="row-reverted-status unselectable">
+                            {{if $line.IsCovered}}
+                                <div title="The source line executed without reverting.">√ {{$line.SuccessHitCount}}</div>
+                            {{end}}
+                        </td>
+                        <td class="row-reverted-status unselectable">
+                            {{if $line.IsCoveredReverted}}
+                                <div title="The source line executed, but was reverted.">⟳ {{$line.RevertHitCount}}</div>
+                            {{end}}
+                        </td>
 
                                     {{/* Output a cell for the source line */}}
                                     {{/* If a source line is "active", it has a source mapping so we mark it green/red */}}
@@ -260,72 +259,6 @@
                                         {{end}}
                                     </td>
                                 </tr>
-=======
-    {{/* Loop through all sources */}}
-    {{range $sourceFile := .SortedFiles}}
-        {{/* Analyze some initial coverage metrics */}}
-        {{$linesCovered := $sourceFile.CoveredLineCount}}
-        {{$linesActive := $sourceFile.ActiveLineCount}}
-        {{$linesCoveredPercentInt := percentageInt $linesCovered $linesActive}}
-
-        {{/* Output a collapsible header/container for each source*/}}
-        {{if not $linesCoveredPercentInt}}
-            <button class="collapsible">
-                {{/*The progress bar's color is set from HSL values (hue 0-100 is red->orange->yellow->green)*/}}
-                <span><progress class="progress-coverage" value="{{percentageStr $linesCovered $linesActive 0}}" max="100" style="accent-color: hsl({{$linesCoveredPercentInt}}, 100%, 60%)"></progress></span>
-                <span>[{{percentageStr $linesCovered $linesActive 0}}%]</span>
-                <span>{{relativePath $sourceFile.Path}}</span>
-            </button>
-        {{else}}
-            <button class="collapsible collapsible-active">
-                {{/*The progress bar's color is set from HSL values (hue 0-100 is red->orange->yellow->green)*/}}
-                <span><progress class="progress-coverage" value="{{percentageStr $linesCovered $linesActive 0}}" max="100" style="accent-color: hsl({{$linesCoveredPercentInt}}, 100%, 60%)"></progress></span>
-                <span>[{{percentageStr $linesCovered $linesActive 0}}%]</span>
-                <span>{{relativePath $sourceFile.Path}}</span>
-            </button>
-        {{end}}
-        <div class="collapsible-container">
-            <div class="collapsible-container-content">
-            <hr />
-            {{/* Output the total line coverage statistics*/}}
-            <table>
-                <tr>
-                    <th>Lines covered: </th>
-                    <td>{{$linesCovered}} / {{$linesActive}} ({{percentageStr $linesCovered $linesActive 1}}%)</td>
-                </tr>
-            </table>
-            <hr />
-            {{/* Output a tables with a row for each source line*/}}
-            <table class="code-coverage-table">
-                {{range $lineIndex, $line := $sourceFile.Lines}}
-                    {{/* Create a row for this source line */}}
-                    <tr>
-                        {{/* Output a cell for the line number */}}
-                        <td class="row-line-number unselectable">{{add $lineIndex 1}}</td>
-
-                        {{/* Output two cells for the reverted/non-reverted execution status */}}
-                        <td class="row-reverted-status unselectable">
-                            {{if $line.IsCovered}}
-                                <div title="The source line executed without reverting.">√ {{$line.SuccessHitCount}}</div>
-                            {{end}}
-                        </td>
-                        <td class="row-reverted-status unselectable">
-                            {{if $line.IsCoveredReverted}}
-                                <div title="The source line executed, but was reverted.">⟳ {{$line.RevertHitCount}}</div>
-                            {{end}}
-                        </td>
-
-                        {{/* Output a cell for the source line */}}
-                        {{/* If a source line is "active", it has a source mapping so we mark it green/red */}}
-                        {{/* If a source line is "covered", it is green, otherwise it is red. */}}
-                        <td class="row-source">
-                            {{if not $line.IsActive}}
-                                    <pre>{{printf "%s" $line.Contents}}</pre>
-                            {{else if or $line.IsCovered $line.IsCoveredReverted}}
-                                    <pre class="row-line-covered">{{printf "%s" $line.Contents}}</pre>
-                            {{else}}
-                                    <pre class="row-line-uncovered">{{printf "%s" $line.Contents}}</pre>
->>>>>>> 2d1caa52
                             {{end}}
                         </table>
                         </div>
