--- conflicted
+++ resolved
@@ -275,13 +275,8 @@
 				}
 
 				// This is only executed if the PC was not executed successfully
-<<<<<<< HEAD
 				if contractCoverageMap.revertedCoverage.executedFlags != nil && i < len(contractCoverageMap.revertedCoverage.executedFlags) && contractCoverageMap.revertedCoverage.executedFlags[i] != 0 {
-					uniquePCs++
-=======
-				if contractCoverageMap.revertedCoverage.executedFlags != nil && contractCoverageMap.revertedCoverage.executedFlags[i] != 0 {
 					uniquePCsForHash[i] = struct{}{}
->>>>>>> 881ce767
 				}
 			}
 		}
