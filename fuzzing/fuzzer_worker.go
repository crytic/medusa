--- conflicted
+++ resolved
@@ -676,14 +676,10 @@
 		// Add any new shrink requests to our list
 		fw.shrinkCallSequenceRequests = append(fw.shrinkCallSequenceRequests, shrinkRequests...)
 
-<<<<<<< HEAD
+		// Emit an event indicating the worker finished testing a new call sequence.
 		// Emit an event indicating the worker has completed testing a call sequence.
-=======
-		// Emit an event indicating the worker finished testing a new call sequence.
->>>>>>> ed1ea36e
 		err = fw.Events.CallSequenceTested.Publish(FuzzerWorkerCallSequenceTestedEvent{
-			Worker:   fw,
-			Sequence: callSequence,
+			Worker: fw,
 		})
 		if err != nil {
 			return false, fmt.Errorf("error returned by an event handler when a worker emitted an event indicating testing of a new call sequence has concluded: %v", err)
