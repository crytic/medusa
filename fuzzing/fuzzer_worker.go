--- conflicted
+++ resolved
@@ -2,20 +2,16 @@
 
 import (
 	"fmt"
+	"github.com/ethereum/go-ethereum/accounts/abi"
+	"github.com/ethereum/go-ethereum/common"
+	"github.com/ethereum/go-ethereum/core/vm"
+	"github.com/trailofbits/medusa/chain"
+	"github.com/trailofbits/medusa/chain/types"
+	"github.com/trailofbits/medusa/fuzzing/tracing"
+	fuzzerTypes "github.com/trailofbits/medusa/fuzzing/types"
 	"math/big"
 	"math/rand"
 	"reflect"
-
-	"github.com/ethereum/go-ethereum/accounts/abi"
-	"github.com/ethereum/go-ethereum/common"
-	"github.com/ethereum/go-ethereum/core/vm"
-<<<<<<< HEAD
-	"github.com/trailofbits/medusa/fuzzing/testnode"
-=======
-	"github.com/trailofbits/medusa/chain"
-	"github.com/trailofbits/medusa/fuzzing/tracing"
->>>>>>> 94c4d234
-	fuzzerTypes "github.com/trailofbits/medusa/fuzzing/types"
 )
 
 // FuzzerWorker describes a single thread worker utilizing its own go-ethereum test node to run property tests against
@@ -27,13 +23,8 @@
 	// fuzzer describes the Fuzzer instance which this worker belongs to.
 	fuzzer *Fuzzer
 
-<<<<<<< HEAD
-	// testNode describes a testNode created by the FuzzerWorker to run tests against.
-	testNode *testnode.TestNode
-=======
 	// chain describes a test chain created by the FuzzerWorker to deploy contracts and run tests against.
 	chain *chain.TestChain
->>>>>>> 94c4d234
 
 	// deployedContracts describes a mapping of deployed contracts and the addresses they were deployed to.
 	deployedContracts map[common.Address]*fuzzerTypes.Contract
@@ -75,15 +66,9 @@
 	return fw.fuzzer
 }
 
-<<<<<<< HEAD
-// TestNode returns the TestNode used by this worker as the backend for tests.
-func (fw *FuzzerWorker) TestNode() *testnode.TestNode {
-	return fw.testNode
-=======
 // Chain returns the Chain used by this worker as the backend for tests.
 func (fw *FuzzerWorker) Chain() *chain.TestChain {
 	return fw.chain
->>>>>>> 94c4d234
 }
 
 // metrics returns the FuzzerMetrics for the fuzzing campaign.
@@ -318,8 +303,9 @@
 		}
 	}()
 
-	// Loop for each transaction to execute
-	var testNodeBlockSequence []*testnode.TestNodeBlock
+	// Define a list of blocks to capture for our coverage.
+	var resultingBlocks []*types.Block
+
 	// Loop for each call to send
 	for i := 0; i < len(callSequence); i++ {
 		// If the call sequence element is nil, generate a new call in its place.
@@ -331,15 +317,18 @@
 			}
 		}
 
-<<<<<<< HEAD
-		// Send our call and get back the TestNodeBlock
-		testNodeBlock := fw.testNode.SendMessage(callSequence[i].Call())
-		// Append testNodeBlock to sequence
-		testNodeBlockSequence = append(testNodeBlockSequence, testNodeBlock)
-
-		// Check if coverage has increased
-		if fw.fuzzer.config.Fuzzing.Coverage {
-			newCoverageMaps := fw.testNode.Tracer.CoverageMaps()
+		// Create a new block with our call.
+		block, err := fw.chain.CreateNewBlock(callSequence[i].Call())
+		if err != nil {
+			return i, nil, err
+		}
+
+		// Record the resulting block
+		resultingBlocks = append(resultingBlocks, block)
+
+		// If we have coverage-guided fuzzing enabled, we check if coverage has increased
+		if fw.fuzzer.config.Fuzzing.CoverageEnabled {
+			newCoverageMaps := fw.fuzzerTracer.CoverageMaps()
 			if newCoverageMaps != nil {
 				coverageUpdated, err := fw.metrics().coverageMaps.Update(newCoverageMaps)
 				if err != nil {
@@ -350,7 +339,7 @@
 					// New coverage has been found, add it to the corpus
 					// First convert block sequence to a single corpus entry
 					// TODO: should TestSequenceToCorpusEntry be the responsibility of `type Corpus`?
-					entry, err := fw.fuzzer.corpus.TestSequenceToCorpusEntry(testNodeBlockSequence)
+					entry, err := fw.fuzzer.corpus.TestSequenceToCorpusEntry(resultingBlocks)
 					if err != nil {
 						return i, nil, err
 					}
@@ -361,12 +350,6 @@
 					}
 				}
 			}
-=======
-		// Create a new block with our call.
-		_, err = fw.chain.CreateNewBlock(callSequence[i].Call())
-		if err != nil {
-			return i, nil, err
->>>>>>> 94c4d234
 		}
 
 		// Loop through each test provider, signal our worker tested a call, and collect any requests to shrink
@@ -388,11 +371,7 @@
 		// TODO: Move everything below elsewhere
 
 		// If we encountered an invalid opcode error, it is indicative of an assertion failure
-<<<<<<< HEAD
-		if _, hitInvalidOpcode := fw.testNode.Tracer.VMError().(*vm.ErrInvalidOpCode); hitInvalidOpcode {
-=======
 		if _, hitInvalidOpcode := fw.fuzzerTracer.VMError().(*vm.ErrInvalidOpCode); hitInvalidOpcode {
->>>>>>> 94c4d234
 			// TODO: Report assertion failure
 		}
 	}
@@ -458,11 +437,7 @@
 func (fw *FuzzerWorker) run(baseTestChain *chain.TestChain) (bool, error) {
 	// Clone our setup base chain.
 	var err error
-<<<<<<< HEAD
-	fw.testNode, err = testnode.NewTestNode(genesisAlloc, fw.fuzzer.config.Fuzzing.Coverage)
-=======
 	fw.chain, err = chain.NewTestChainWithGenesis(baseTestChain.GenesisDefinition())
->>>>>>> 94c4d234
 	if err != nil {
 		return false, err
 	}
@@ -517,8 +492,6 @@
 			return false, err
 		}
 
-<<<<<<< HEAD
-=======
 		// Update our coverage maps
 		newCoverageMaps := fw.fuzzerTracer.CoverageMaps()
 		if newCoverageMaps != nil {
@@ -531,7 +504,6 @@
 			_ = coverageUpdated
 		}
 
->>>>>>> 94c4d234
 		// If we have any requests to shrink call sequences, do so now.
 		for _, shrinkVerifier := range shrinkVerifiers {
 			_, err = fw.shrinkCallSequence(callSequence[:txsTested], shrinkVerifier)
