--- conflicted
+++ resolved
@@ -2,23 +2,16 @@
 
 import (
 	"fmt"
+	"math/big"
+	"math/rand"
+	"reflect"
+
 	"github.com/ethereum/go-ethereum/accounts/abi"
 	"github.com/ethereum/go-ethereum/common"
 	"github.com/ethereum/go-ethereum/core"
-<<<<<<< HEAD
-	compilationTypes "github.com/trailofbits/medusa/compilation/types"
+	"github.com/ethereum/go-ethereum/core/vm"
 	"github.com/trailofbits/medusa/fuzzing/testnode"
-=======
-	"github.com/ethereum/go-ethereum/core/vm"
->>>>>>> e54b04b5
 	fuzzerTypes "github.com/trailofbits/medusa/fuzzing/types"
-	"math/big"
-	"math/rand"
-	"reflect"
-<<<<<<< HEAD
-	"strings"
-=======
->>>>>>> e54b04b5
 )
 
 // FuzzerWorker describes a single thread worker utilizing its own go-ethereum test node to run property tests against
@@ -30,24 +23,11 @@
 	// fuzzer describes the Fuzzer instance which this worker belongs to.
 	fuzzer *Fuzzer
 
-<<<<<<< HEAD
-	// testNode describes a testNode created by the fuzzerWorker to run tests against.
-	testNode *testnode.TestNode
-
-	// deployedContracts describes a mapping of deployed contracts and the addresses they were deployed to.
-	deployedContracts map[common.Address]compilationTypes.CompiledContract
-
-	// propertyTests describes the contract functions which represent properties to be tested.
-	// These should be read-only (pure/view) functions which take no input parameters and return a boolean variable.
-	// The functions return true if the property/invariant is upheld.
-	propertyTests []fuzzerTypes.DeployedMethod
-=======
 	// testNode describes a testNode created by the FuzzerWorker to run tests against.
 	testNode *TestNode
 
 	// deployedContracts describes a mapping of deployed contracts and the addresses they were deployed to.
 	deployedContracts map[common.Address]*fuzzerTypes.Contract
->>>>>>> e54b04b5
 
 	// stateChangingMethods is a list of contract functions which are suspected of changing contract state
 	// (non-read-only). Each FuzzerWorker fuzzes a sequence of transactions targeting stateChangingMethods, while
@@ -63,14 +43,8 @@
 	worker := FuzzerWorker{
 		workerIndex:          workerIndex,
 		fuzzer:               fuzzer,
-<<<<<<< HEAD
-		deployedContracts:    make(map[common.Address]compilationTypes.CompiledContract),
-		propertyTests:        make([]fuzzerTypes.DeployedMethod, 0),
-		stateChangingMethods: make([]fuzzerTypes.DeployedMethod, 0),
-=======
 		deployedContracts:    make(map[common.Address]*fuzzerTypes.Contract),
 		stateChangingMethods: make([]fuzzerTypes.DeployedContractMethod, 0),
->>>>>>> e54b04b5
 	}
 	return &worker
 }
@@ -101,13 +75,8 @@
 }
 
 // registerDeployedContract registers an address with a compiled contract descriptor for it to be tracked by the
-<<<<<<< HEAD
-// fuzzerWorker, both as methods of changing state and for properties to assert.
-func (fw *fuzzerWorker) registerDeployedContract(deployedAddress common.Address, contract compilationTypes.CompiledContract) {
-=======
 // FuzzerWorker, both as methods of changing state and for properties to assert.
 func (fw *FuzzerWorker) registerDeployedContract(deployedAddress common.Address, contract *fuzzerTypes.Contract) {
->>>>>>> e54b04b5
 	// Set our deployed contract address in our deployed contract lookup, so we can reference it later.
 	fw.deployedContracts[deployedAddress] = contract
 
@@ -282,16 +251,11 @@
 		}
 	}()
 
-<<<<<<< HEAD
 	// Loop for each transaction to execute
 	var testNodeBlockSequence []*testnode.TestNodeBlock
-	for i := 0; i < len(txSequence); i++ {
-		// If the transaction sequence element is nil, generate a new fuzzed tx in its place.
-=======
 	// Loop for each call to send
 	for i := 0; i < len(callSequence); i++ {
 		// If the call sequence element is nil, generate a new call in its place.
->>>>>>> e54b04b5
 		var err error
 		if callSequence[i] == nil {
 			callSequence[i], err = fw.generateFuzzedCall()
@@ -300,12 +264,8 @@
 			}
 		}
 
-		// Send our call
-		fw.testNode.SendMessage(callSequence[i].Call())
-
-<<<<<<< HEAD
-		// Send our message and get back the TestNodeBlock
-		testNodeBlock := fw.testNode.SendMessage(msg)
+		// Send our call and get back the TestNodeBlock
+		testNodeBlock := fw.testNode.SendMessage(callSequence[i].Call())
 		// Append testNodeBlock to sequence
 		testNodeBlockSequence = append(testNodeBlockSequence, testNodeBlock)
 
@@ -334,9 +294,7 @@
 				}
 			}
 		}
-		// Record any violated property tests.
-		violatedPropertyTests := fw.checkViolatedPropertyTests()
-=======
+
 		// Loop through each test provider, signal our worker tested a call, and collect any requests to shrink
 		// this call sequence.
 		shrinkCallSequenceRequests := make([]ShrinkCallSequenceRequest, 0)
@@ -349,7 +307,6 @@
 		if len(shrinkCallSequenceRequests) > 0 {
 			return i + 1, shrinkCallSequenceRequests, nil
 		}
->>>>>>> e54b04b5
 
 		// TODO: Move everything below elsewhere
 
@@ -469,24 +426,6 @@
 			return false, err
 		}
 
-<<<<<<< HEAD
-		// Update our metrics
-		fw.workerMetrics().transactionsTested += uint64(txsTested)
-		fw.workerMetrics().sequencesTested++
-=======
-		// Update our coverage maps
-		newCoverageMaps := fw.testNode.tracer.CoverageMaps()
-		if newCoverageMaps != nil {
-			coverageUpdated, err := fw.metrics().coverageMaps.Update(newCoverageMaps)
-			if err != nil {
-				return false, err
-			}
-
-			// TODO: New coverage was achieved
-			_ = coverageUpdated
-		}
->>>>>>> e54b04b5
-
 		// If we have any requests to shrink call sequences, do so now.
 		for _, shrinkVerifier := range shrinkVerifiers {
 			_, err = fw.shrinkCallSequence(txSequence[:txsTested], shrinkVerifier)
