package fuzzing

import (
	"github.com/crytic/medusa/compilation/abiutils"
	"github.com/crytic/medusa/fuzzing/calls"
	"github.com/crytic/medusa/fuzzing/config"
	"github.com/crytic/medusa/fuzzing/contracts"
<<<<<<< HEAD
	"github.com/crytic/medusa/utils"
=======
	"github.com/crytic/medusa/fuzzing/utils"
>>>>>>> ad499fb9
	"github.com/ethereum/go-ethereum/accounts/abi"
	"golang.org/x/exp/slices"
	"sync"
)

// AssertionTestCaseProvider is am AssertionTestCase provider which spawns test cases for every contract method and
// ensures that none of them result in a failed assertion (e.g. use of the solidity `assert(...)` statement, or special
// events indicating a failed assertion).
type AssertionTestCaseProvider struct {
	// fuzzer describes the Fuzzer which this provider is attached to.
	fuzzer *Fuzzer

	// testCases is a map of contract-method IDs to assertion test cases.GetContractMethodID
	testCases map[contracts.ContractMethodID]*AssertionTestCase

	// testCasesLock is used for thread-synchronization when updating testCases
	testCasesLock sync.Mutex
}

// attachAssertionTestCaseProvider attaches a new AssertionTestCaseProvider to the Fuzzer and returns it.
func attachAssertionTestCaseProvider(fuzzer *Fuzzer) *AssertionTestCaseProvider {
	// Create a test case provider
	t := &AssertionTestCaseProvider{
		fuzzer: fuzzer,
	}

	// Subscribe the provider to relevant events the fuzzer emits.
	fuzzer.Events.FuzzerStarting.Subscribe(t.onFuzzerStarting)
	fuzzer.Events.FuzzerStopping.Subscribe(t.onFuzzerStopping)
	fuzzer.Events.WorkerCreated.Subscribe(t.onWorkerCreated)

	// Add the provider's call sequence test function to the fuzzer.
	fuzzer.Hooks.CallSequenceTestFuncs = append(fuzzer.Hooks.CallSequenceTestFuncs, t.callSequencePostCallTest)
	return t
}

// isTestableMethod checks whether the method is configured by the attached fuzzer to be a target of assertion testing.
// Returns true if this target should be tested, false otherwise.
func (t *AssertionTestCaseProvider) isTestableMethod(method abi.Method) bool {
	// Don't register setup hook as a test case
	if utils.IsSetupHook(method) {
		return false
	}
<<<<<<< HEAD
=======
	// Do not test optimization tests
	if utils.IsOptimizationTest(method, t.fuzzer.config.Fuzzing.Testing.OptimizationTesting.TestPrefixes) {
		return false
	}

	// Do not test property tests
	if utils.IsPropertyTest(method, t.fuzzer.config.Fuzzing.Testing.PropertyTesting.TestPrefixes) {
		return false
	}

>>>>>>> ad499fb9
	// Only test constant methods (pure/view) if we are configured to.
	return !method.IsConstant() || t.fuzzer.config.Fuzzing.Testing.AssertionTesting.TestViewMethods
}

// checkAssertionFailures checks the results of the last call for assertion failures.
// Returns the method ID, a boolean indicating if an assertion test failed, or an error if one occurs.
func (t *AssertionTestCaseProvider) checkAssertionFailures(callSequence calls.CallSequence) (*contracts.ContractMethodID, bool, error) {
	// If we have an empty call sequence, we cannot have an assertion failure
	if len(callSequence) == 0 {
		return nil, false, nil
	}

	// Obtain the contract and method from the last call made in our sequence
	lastCall := callSequence[len(callSequence)-1]
	lastCallMethod, err := lastCall.Method()
	if err != nil {
		return nil, false, err
	}
	methodId := contracts.GetContractMethodID(lastCall.Contract, lastCallMethod)

	// Check if we encountered an enabled panic code.
	// Try to unpack our error and return data for a panic code and verify that that panic code should be treated as a failing case.
	// Solidity >0.8.0 introduced asserts failing as reverts but with special return data. But we indicate we also
	// want to be backwards compatible with older Solidity which simply hit an invalid opcode and did not actually
	// have a panic code.
	lastExecutionResult := lastCall.ChainReference.MessageResults().ExecutionResult
	panicCode := abiutils.GetSolidityPanicCode(lastExecutionResult.Err, lastExecutionResult.ReturnData, true)
	failure := false
	if panicCode != nil {
		failure = encounteredAssertionFailure(panicCode.Uint64(), t.fuzzer.config.Fuzzing.Testing.AssertionTesting.PanicCodeConfig)
	}

	return &methodId, failure, nil
}

// onFuzzerStarting is the event handler triggered when the Fuzzer is starting a fuzzing campaign. It creates test cases
// in a "not started" state for every method to test discovered in the contract definitions known to the Fuzzer.
func (t *AssertionTestCaseProvider) onFuzzerStarting(event FuzzerStartingEvent) error {
	// Reset our state
	t.testCases = make(map[contracts.ContractMethodID]*AssertionTestCase)

	// Create a test case for every test method.
	for _, contract := range t.fuzzer.ContractDefinitions() {
		// If we're not testing all contracts, verify the current contract is one we specified in our target contracts
		if !t.fuzzer.config.Fuzzing.Testing.TestAllContracts && !slices.Contains(t.fuzzer.config.Fuzzing.TargetContracts, contract.Name()) {
			continue
		}

		for _, method := range contract.CompiledContract().Abi.Methods {
			// Verify this method is an assertion testable method
			if !t.isTestableMethod(method) {
				continue
			}

			// Create local variables to avoid pointer types in the loop being overridden.
			contract := contract
			method := method

			// Create our test case
			testCase := &AssertionTestCase{
				status:         TestCaseStatusNotStarted,
				targetContract: contract,
				targetMethod:   method,
				callSequence:   nil,
			}

			// Add to our test cases and register them with the fuzzer
			methodId := contracts.GetContractMethodID(contract, &method)
			t.testCases[methodId] = testCase
			t.fuzzer.RegisterTestCase(testCase)
		}
	}
	return nil
}

// onFuzzerStopping is the event handler triggered when the Fuzzer is stopping the fuzzing campaign and all workers
// have been destroyed. It clears state tracked for each FuzzerWorker and sets test cases in "running" states to
// "passed".
func (t *AssertionTestCaseProvider) onFuzzerStopping(event FuzzerStoppingEvent) error {
	// Loop through each test case and set any tests with a running status to a passed status.
	for _, testCase := range t.testCases {
		if testCase.status == TestCaseStatusRunning {
			testCase.status = TestCaseStatusPassed
		}
	}
	return nil
}

// onWorkerCreated is the event handler triggered when a FuzzerWorker is created by the Fuzzer. It ensures state tracked
// for that worker index is refreshed and subscribes to relevant worker events.
func (t *AssertionTestCaseProvider) onWorkerCreated(event FuzzerWorkerCreatedEvent) error {
	// Subscribe to relevant worker events.
	event.Worker.Events.ContractAdded.Subscribe(t.onWorkerDeployedContractAdded)
	return nil
}

// onWorkerDeployedContractAdded is the event handler triggered when a FuzzerWorker detects a new contract deployment
// on its underlying chain. It ensures any methods to test which the deployed contract contains are tracked by the
// provider for testing. Any test cases previously made for these methods which are in a "not started" state are put
// into a "running" state, as they are now potentially reachable for testing.
func (t *AssertionTestCaseProvider) onWorkerDeployedContractAdded(event FuzzerWorkerContractAddedEvent) error {
	// If we don't have a contract definition, we can't run tests against the contract.
	if event.ContractDefinition == nil {
		return nil
	}

	// Loop through all methods and find ones for which we have tests
	for _, method := range event.ContractDefinition.CompiledContract().Abi.Methods {
		// Obtain an identifier for this pair
		methodId := contracts.GetContractMethodID(event.ContractDefinition, &method)

		// If we have a test case targeting this contract/method that has not failed, track this deployed method in
		// our map for this worker. If we have any tests in a not-started state, we can signal a running state now.
		t.testCasesLock.Lock()
		testCase, testCaseExists := t.testCases[methodId]
		t.testCasesLock.Unlock()
		if testCaseExists && testCase.Status() == TestCaseStatusNotStarted {
			testCase.status = TestCaseStatusRunning
		}
	}
	return nil
}

// callSequencePostCallTest provides is a CallSequenceTestFunc that performs post-call testing logic for the attached Fuzzer
// and any underlying FuzzerWorker. It is called after every call made in a call sequence. It checks whether invariants
// in methods to test are upheld after each call the Fuzzer makes when testing a call sequence.
func (t *AssertionTestCaseProvider) callSequencePostCallTest(worker *FuzzerWorker, callSequence calls.CallSequence) ([]ShrinkCallSequenceRequest, error) {
	// Create a list of shrink call sequence verifiers, which we populate for each failed test we want a call sequence
	// shrunk for.
	shrinkRequests := make([]ShrinkCallSequenceRequest, 0)

	// Obtain the method ID for the last call and check if it encountered assertion failures.
	methodId, testFailed, err := t.checkAssertionFailures(callSequence)
	if err != nil {
		return nil, err
	}

	// Obtain the test case for this method we're targeting for assertion testing.
	t.testCasesLock.Lock()
	testCase, testCaseExists := t.testCases[*methodId]
	t.testCasesLock.Unlock()

	// Verify a test case exists for this method called (if we're not assertion testing this method, stop)
	if !testCaseExists {
		return shrinkRequests, nil
	}

	// If the test case already failed, skip it
	if testCase.Status() == TestCaseStatusFailed {
		return shrinkRequests, nil
	}

	// If we failed a test, we update our state immediately. We provide a shrink verifier which will update
	// the call sequence for each shrunken sequence provided that fails the test.
	if testFailed {
		// Create a request to shrink this call sequence.
		shrinkRequest := ShrinkCallSequenceRequest{
			VerifierFunction: func(worker *FuzzerWorker, shrunkenCallSequence calls.CallSequence) (bool, error) {
				// Obtain the method ID for the last call and check if it encountered assertion failures.
				shrunkSeqMethodId, shrunkSeqTestFailed, err := t.checkAssertionFailures(shrunkenCallSequence)
				if err != nil {
					return false, err
				}

				// If we encountered assertion failures on the same method, this shrunk sequence is satisfactory.
				return shrunkSeqTestFailed && *methodId == *shrunkSeqMethodId, nil
			},
			FinishedCallback: func(worker *FuzzerWorker, shrunkenCallSequence calls.CallSequence) error {
				// When we're finished shrinking, attach an execution trace to the last call
				if len(shrunkenCallSequence) > 0 {
					err = shrunkenCallSequence[len(shrunkenCallSequence)-1].AttachExecutionTrace(worker.chain, worker.fuzzer.contractDefinitions)
					if err != nil {
						return err
					}
				}

				// Update our test state and report it finalized.
				testCase.status = TestCaseStatusFailed
				testCase.callSequence = &shrunkenCallSequence
				worker.Fuzzer().ReportTestCaseFinished(testCase)
				return nil
			},
			RecordResultInCorpus: true,
		}

		// Add our shrink request to our list.
		shrinkRequests = append(shrinkRequests, shrinkRequest)
	}

	return shrinkRequests, nil
}

// encounteredAssertionFailure takes in a panic code and a config.AssertionModesConfig and will determine whether the
// panic code that was hit should be treated as a failing case - which will be determined by whether that panic
// code was enabled in the config. Note that the panic codes are defined in the abiutils package and that this function
// panic if it is provided a panic code that is not defined in the abiutils package.
// TODO: This is a terrible design and a future PR should be made to maintain assertion and panic logic correctly
func encounteredAssertionFailure(panicCode uint64, conf config.PanicCodeConfig) bool {
	// Switch on panic code
	switch panicCode {
	case abiutils.PanicCodeCompilerInserted:
		return conf.FailOnCompilerInsertedPanic
	case abiutils.PanicCodeAssertFailed:
		return conf.FailOnAssertion
	case abiutils.PanicCodeArithmeticUnderOverflow:
		return conf.FailOnArithmeticUnderflow
	case abiutils.PanicCodeDivideByZero:
		return conf.FailOnDivideByZero
	case abiutils.PanicCodeEnumTypeConversionOutOfBounds:
		return conf.FailOnEnumTypeConversionOutOfBounds
	case abiutils.PanicCodeIncorrectStorageAccess:
		return conf.FailOnIncorrectStorageAccess
	case abiutils.PanicCodePopEmptyArray:
		return conf.FailOnPopEmptyArray
	case abiutils.PanicCodeOutOfBoundsArrayAccess:
		return conf.FailOnOutOfBoundsArrayAccess
	case abiutils.PanicCodeAllocateTooMuchMemory:
		return conf.FailOnAllocateTooMuchMemory
	case abiutils.PanicCodeCallUninitializedVariable:
		return conf.FailOnCallUninitializedVariable
	default:
		// If we encounter an unknown panic code, we ignore it
		return false
	}
}<|MERGE_RESOLUTION|>--- conflicted
+++ resolved
@@ -5,11 +5,7 @@
 	"github.com/crytic/medusa/fuzzing/calls"
 	"github.com/crytic/medusa/fuzzing/config"
 	"github.com/crytic/medusa/fuzzing/contracts"
-<<<<<<< HEAD
-	"github.com/crytic/medusa/utils"
-=======
 	"github.com/crytic/medusa/fuzzing/utils"
->>>>>>> ad499fb9
 	"github.com/ethereum/go-ethereum/accounts/abi"
 	"golang.org/x/exp/slices"
 	"sync"
@@ -53,8 +49,6 @@
 	if utils.IsSetupHook(method) {
 		return false
 	}
-<<<<<<< HEAD
-=======
 	// Do not test optimization tests
 	if utils.IsOptimizationTest(method, t.fuzzer.config.Fuzzing.Testing.OptimizationTesting.TestPrefixes) {
 		return false
@@ -65,7 +59,6 @@
 		return false
 	}
 
->>>>>>> ad499fb9
 	// Only test constant methods (pure/view) if we are configured to.
 	return !method.IsConstant() || t.fuzzer.config.Fuzzing.Testing.AssertionTesting.TestViewMethods
 }
