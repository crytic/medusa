--- conflicted
+++ resolved
@@ -43,30 +43,6 @@
 	return t
 }
 
-<<<<<<< HEAD
-// isTestableMethod checks whether the method is configured by the attached fuzzer to be a target of assertion testing.
-// Returns true if this target should be tested, false otherwise.
-func (t *AssertionTestCaseProvider) isTestableMethod(method abi.Method) bool {
-	// Don't register setup hook as a test case
-	if utils.IsSetupHook(method) {
-		return false
-	}
-	// Do not test optimization tests
-	if utils.IsOptimizationTest(method, t.fuzzer.config.Fuzzing.Testing.OptimizationTesting.TestPrefixes) {
-		return false
-	}
-
-	// Do not test property tests
-	if utils.IsPropertyTest(method, t.fuzzer.config.Fuzzing.Testing.PropertyTesting.TestPrefixes) {
-		return false
-	}
-
-	// Only test constant methods (pure/view) if we are configured to.
-	return !method.IsConstant() || t.fuzzer.config.Fuzzing.Testing.AssertionTesting.TestViewMethods
-}
-
-=======
->>>>>>> ff587c3d
 // checkAssertionFailures checks the results of the last call for assertion failures.
 // Returns the method ID, a boolean indicating if an assertion test failed, or an error if one occurs.
 func (t *AssertionTestCaseProvider) checkAssertionFailures(callSequence calls.CallSequence) (*contracts.ContractMethodID, bool, error) {
