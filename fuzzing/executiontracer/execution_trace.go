package executiontracer

import (
	"encoding/hex"
	"fmt"
	"github.com/crytic/medusa/compilation/abiutils"
	"github.com/crytic/medusa/fuzzing/contracts"
	"github.com/crytic/medusa/fuzzing/valuegeneration"
	"github.com/crytic/medusa/logging"
	"github.com/crytic/medusa/logging/colors"
	"github.com/ethereum/go-ethereum/accounts/abi"
	coreTypes "github.com/ethereum/go-ethereum/core/types"
	"github.com/ethereum/go-ethereum/core/vm"
	"strings"
)

// ExecutionTrace contains information recorded by an ExecutionTracer. It contains information about each call
// scope entered and exited, and their associated contract definitions.
type ExecutionTrace struct {
	// TopLevelCallFrame refers to the root call frame, the first EVM call scope entered when an externally-owned
	// address calls upon a contract.
	TopLevelCallFrame *CallFrame

	// contractDefinitions represents the known contract definitions at the time of tracing. This is used to help
	// obtain any additional information regarding execution.
	contractDefinitions contracts.Contracts
}

// newExecutionTrace creates and returns a new ExecutionTrace, to be used by the ExecutionTracer.
func newExecutionTrace(contracts contracts.Contracts) *ExecutionTrace {
	return &ExecutionTrace{
		TopLevelCallFrame:   nil,
		contractDefinitions: contracts,
	}
}

// generateCallFrameEnterElements generates a list of elements describing top level information about this call frame.
// This list of elements will hold information about what kind of call it is, wei sent, what method is called, and more.
// Additionally, the list may also hold formatting options for console output.
func (t *ExecutionTrace) generateCallFrameEnterElements(callFrame *CallFrame) []any {
	// Create list of elements
	elements := make([]any, 0)

	// Define some strings and objects that represent our current call frame
	var (
		callType          = []any{colors.BlueBold, "[call]", colors.Reset}
		proxyContractName = "<unresolved proxy>"
		codeContractName  = "<unresolved contract>"
		methodName        = "<unresolved method>"
		method            *abi.Method
		err               error
	)

	// If this is a contract creation or proxy call, use different formatting for call type
	if callFrame.IsContractCreation() {
		callType = []any{colors.YellowBold, "[creation]", colors.Reset}
	} else if callFrame.IsProxyCall() {
		callType = []any{colors.CyanBold, "[proxy call]", colors.Reset}
	}

	// Append the formatted call type information to the list of elements
	elements = append(elements, callType...)

	// Resolve our contract names, as well as our method and its name from the code contract.
	if callFrame.ToContractAbi != nil {
		proxyContractName = callFrame.ToContractName
	}
	if callFrame.CodeContractAbi != nil {
		codeContractName = callFrame.CodeContractName
		if callFrame.IsContractCreation() {
			methodName = "constructor"
			method = &callFrame.CodeContractAbi.Constructor
		} else {
			method, err = callFrame.CodeContractAbi.MethodById(callFrame.InputData)
			if err == nil {
				methodName = method.Name
			}
		}
	}

	// Next we attempt to obtain a display string for the input and output arguments.
	var inputArgumentsDisplayText *string
	if method != nil {
		// Determine what buffer will hold our ABI data.
		// - If this a contract deployment, constructor argument data follows code, so we use a different buffer the
		//   tracer provides.
		// - If this is a normal call, the input data for the call is used, with the 32-bit function selector sliced off.
		abiDataInputBuffer := make([]byte, 0)
		if callFrame.IsContractCreation() {
			abiDataInputBuffer = callFrame.ConstructorArgsData
		} else if len(callFrame.InputData) >= 4 {
			abiDataInputBuffer = callFrame.InputData[4:]
		}

		// Unpack our input values and obtain a string to represent them
		inputValues, err := method.Inputs.Unpack(abiDataInputBuffer)
		if err == nil {
			encodedInputString, err := valuegeneration.EncodeABIArgumentsToString(method.Inputs, inputValues)
			if err == nil {
				inputArgumentsDisplayText = &encodedInputString
			}
		}
	}

	// If we could not correctly obtain the unpacked arguments in a nice display string (due to not having a resolved
	// contract or method definition, or failure to unpack), we display as raw data in the worst case.
	if inputArgumentsDisplayText == nil {
		temp := fmt.Sprintf("msg_data=%v", hex.EncodeToString(callFrame.InputData))
		inputArgumentsDisplayText = &temp
	}

	// Generate the message we wish to output finally, using all these display string components.
	// If we executed code, attach additional context such as the contract name, method, etc.
	var callInfo string
	if callFrame.IsProxyCall() {
		if callFrame.ExecutedCode {
			callInfo = fmt.Sprintf("%v -> %v.%v(%v) (addr=%v, code=%v, value=%v, sender=%v)", proxyContractName, codeContractName, methodName, *inputArgumentsDisplayText, callFrame.ToAddress.String(), callFrame.CodeAddress.String(), callFrame.CallValue, callFrame.SenderAddress.String())
		} else {
			callInfo = fmt.Sprintf("(addr=%v, value=%v, sender=%v)", callFrame.ToAddress.String(), callFrame.CallValue, callFrame.SenderAddress.String())
		}
	} else {
		if callFrame.ExecutedCode {
			callInfo = fmt.Sprintf("%v.%v(%v) (addr=%v, value=%v, sender=%v)", codeContractName, methodName, *inputArgumentsDisplayText, callFrame.ToAddress.String(), callFrame.CallValue, callFrame.SenderAddress.String())
		} else {
			callInfo = fmt.Sprintf("(addr=%v, value=%v, sender=%v)", callFrame.ToAddress.String(), callFrame.CallValue, callFrame.SenderAddress.String())
		}
	}

	// Add call information to the elements
	elements = append(elements, callInfo, "\n")

	return elements
}

// generateCallFrameExitElements generates a list of elements describing the return data of the call frame (e.g.
// traditional return data, assertion failure, revert data, etc.). Additionally, the list may also hold formatting options for console output.
func (t *ExecutionTrace) generateCallFrameExitElements(callFrame *CallFrame) []any {
	// Create list of elements
	elements := make([]any, 0)

	// Define some strings that represent our current call frame
	var method *abi.Method

	// Resolve our method definition
	if callFrame.CodeContractAbi != nil {
		if callFrame.IsContractCreation() {
			method = &callFrame.CodeContractAbi.Constructor
		} else {
			method, _ = callFrame.CodeContractAbi.MethodById(callFrame.InputData)
		}
	}

	// Next we attempt to obtain a display string for the input and output arguments.
	var outputArgumentsDisplayText *string
	if method != nil {
		// Unpack our output values and obtain a string to represent them, only if we didn't encounter an error.
		if callFrame.ReturnError == nil {
			outputValues, err := method.Outputs.Unpack(callFrame.ReturnData)
			if err == nil {
				encodedOutputString, err := valuegeneration.EncodeABIArgumentsToString(method.Outputs, outputValues)
				if err == nil {
					outputArgumentsDisplayText = &encodedOutputString
				}
			}
		}
	}

	// If we could not correctly obtain the unpacked arguments in a nice display string (due to not having a resolved
	// contract or method definition, or failure to unpack), we display as raw data in the worst case.
	if outputArgumentsDisplayText == nil {
		temp := fmt.Sprintf("return_data=%v", hex.EncodeToString(callFrame.ReturnData))
		outputArgumentsDisplayText = &temp
	}

	// Wrap our return message and output it at the end.
	if callFrame.ReturnError == nil {
		elements = append(elements, colors.GreenBold, fmt.Sprintf("[return (%v)]", *outputArgumentsDisplayText), colors.Reset, "\n")
		return elements
	}

	// Try to resolve a panic message and check if it signals a failed assertion.
	panicCode := abiutils.GetSolidityPanicCode(callFrame.ReturnError, callFrame.ReturnData, true)
<<<<<<< HEAD
	if panicCode != nil && panicCode.Uint64() == abiutils.PanicCodeAssertFailed {
		elements = append(elements, colors.RedBold, "[assertion failed]", colors.Reset, "\n")
		return elements
=======
	if panicCode != nil {
		return "[" + abiutils.GetPanicReason(panicCode.Uint64()) + "]"
>>>>>>> fa4bd629
	}

	// Try to resolve an assertion failed panic code.
	errorMessage := abiutils.GetSolidityRevertErrorString(callFrame.ReturnError, callFrame.ReturnData)
	if errorMessage != nil {
		elements = append(elements, colors.RedBold, fmt.Sprintf("[revert ('%v')]", *errorMessage), colors.Reset, "\n")
		return elements
	}

	// Try to unpack a custom Solidity error from the return values.
	matchedCustomError, unpackedCustomErrorArgs := abiutils.GetSolidityCustomRevertError(callFrame.CodeContractAbi, callFrame.ReturnError, callFrame.ReturnData)
	if matchedCustomError != nil {
		customErrorArgsDisplayText, err := valuegeneration.EncodeABIArgumentsToString(matchedCustomError.Inputs, unpackedCustomErrorArgs)
		if err == nil {
			elements = append(elements, colors.RedBold, fmt.Sprintf("[revert (error: %v(%v))]", matchedCustomError.Name, customErrorArgsDisplayText), colors.Reset, "\n")
			return elements
		}
	}

	// Check if this is a generic revert.
	if callFrame.ReturnError == vm.ErrExecutionReverted {
		elements = append(elements, colors.RedBold, "[revert]", colors.Reset, "\n")
		return elements
	}

	// If we could not resolve any custom error, we simply print out the generic VM error message.
	elements = append(elements, colors.RedBold, fmt.Sprintf("[vm error ('%v')]", callFrame.ReturnError.Error()), colors.Reset, "\n")
	return elements
}

// generateEventEmittedElements generates a list of elements used to express an event emission. It contains information about an
// event log such as the topics and the event data. Additionally, the list may also hold formatting options for console output.
func (t *ExecutionTrace) generateEventEmittedElements(callFrame *CallFrame, eventLog *coreTypes.Log) []any {
	// Create list of elements
	elements := make([]any, 0)

	// If this is an event log, match it in our contract's ABI.
	var eventDisplayText *string

	// Try to unpack our event data
	event, eventInputValues := abiutils.UnpackEventAndValues(callFrame.CodeContractAbi, eventLog)
	if event == nil {
		// If we couldn't resolve the event from our immediate contract ABI, it may come from a library.
		// TODO: Temporarily, we fix this by trying to resolve the event from any contracts definition. A future
		//  fix should include only checking relevant libraries associated with the contract.
		for _, contract := range t.contractDefinitions {
			event, eventInputValues = abiutils.UnpackEventAndValues(&contract.CompiledContract().Abi, eventLog)
			if event != nil {
				break
			}
		}
	}

	// If we resolved an event definition and unpacked data.
	if event != nil {
		// Format the values as a comma-separated string
		encodedEventValuesString, err := valuegeneration.EncodeABIArgumentsToString(event.Inputs, eventInputValues)
		if err == nil {
			// Format our event display text finally, with the event name.
			temp := fmt.Sprintf("%v(%v)", event.Name, encodedEventValuesString)
			eventDisplayText = &temp
		}
	}

	// If we could not resolve the event, print the raw event data
	if eventDisplayText == nil {
		var topicsStrings []string
		for _, topic := range eventLog.Topics {
			topicsStrings = append(topicsStrings, hex.EncodeToString(topic.Bytes()))
		}

		temp := fmt.Sprintf("<unresolved(topics=[%v], data=%v)>", strings.Join(topicsStrings, ", "), hex.EncodeToString(eventLog.Data))
		eventDisplayText = &temp
	}

	// Finally, add our output line with this event data to it.
	elements = append(elements, colors.MagentaBold, "[event]", colors.Reset, *eventDisplayText, "\n")
	return elements
}

// generateElementsForCallFrame generates a list of elements for a given call frame and its children. Additionally,
// the list may also hold formatting options for console output.
func (t *ExecutionTrace) generateElementsForCallFrame(currentDepth int, callFrame *CallFrame) []any {
	// Create list of elements
	elements := make([]any, 0)

	// Create our current call line prefix (indented by call depth)
	prefix := strings.Repeat("\t", currentDepth) + " => "

	// If we're printing the root frame, add the overall execution trace header.
	if currentDepth == 0 {
		elements = append(elements, colors.Bold, "[Execution Trace]", colors.Reset, "\n")
	}

	// Add the call frame enter header elements
	elements = append(elements, prefix)
	elements = append(elements, t.generateCallFrameEnterElements(callFrame)...)

	// Now that the header has been printed, create our indent level to express everything that
	// happened under it.
	prefix = "\t" + prefix

	// If we executed some code underneath this frame, we'll output additional information. If we did not,
	// we shorten our trace by skipping over blank call scope returns, etc.
	if callFrame.ExecutedCode {
		// Loop for each operation performed in the call frame, to provide a chronological history of operations in the
		// frame.
		for _, operation := range callFrame.Operations {
			if childCallFrame, ok := operation.(*CallFrame); ok {
				// If this is a call frame being entered, generate information recursively.
				childOutputLines := t.generateElementsForCallFrame(currentDepth+1, childCallFrame)
				elements = append(elements, childOutputLines...)
			} else if eventLog, ok := operation.(*coreTypes.Log); ok {
				// If an event log was emitted, add a message for it.
				elements = append(elements, prefix)
				elements = append(elements, t.generateEventEmittedElements(callFrame, eventLog)...)
			}
		}

		// If we self-destructed, add a message for it before our footer.
		if callFrame.SelfDestructed {
			elements = append(elements, prefix, colors.MagentaBold, "[selfdestruct]", colors.Reset, "\n")
		}

		// Add the call frame exit footer
		elements = append(elements, prefix)
		elements = append(elements, t.generateCallFrameExitElements(callFrame)...)
	}

	// Return our elements
	return elements
}

// Log returns a logging.LogBuffer that represents this execution trace. This buffer will be passed to the underlying
// logger which will format it accordingly for console or file.
func (t *ExecutionTrace) Log() *logging.LogBuffer {
	buffer := logging.NewLogBuffer()
	buffer.Append(t.generateElementsForCallFrame(0, t.TopLevelCallFrame)...)
	return buffer
}

// String returns the string representation of this execution trace
func (t *ExecutionTrace) String() string {
	// Internally, we just call the log function, get the list of elements and create their non-colorized string representation
	// Might be useful for 3rd party apps
	return t.Log().String()
}<|MERGE_RESOLUTION|>--- conflicted
+++ resolved
@@ -180,14 +180,11 @@
 
 	// Try to resolve a panic message and check if it signals a failed assertion.
 	panicCode := abiutils.GetSolidityPanicCode(callFrame.ReturnError, callFrame.ReturnData, true)
-<<<<<<< HEAD
 	if panicCode != nil && panicCode.Uint64() == abiutils.PanicCodeAssertFailed {
 		elements = append(elements, colors.RedBold, "[assertion failed]", colors.Reset, "\n")
 		return elements
-=======
 	if panicCode != nil {
 		return "[" + abiutils.GetPanicReason(panicCode.Uint64()) + "]"
->>>>>>> fa4bd629
 	}
 
 	// Try to resolve an assertion failed panic code.
