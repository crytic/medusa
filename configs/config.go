package configs

import (
	"encoding/json"
	"errors"
	"fmt"
	"io/ioutil"
)

type ProjectConfig struct {
	// Accounts offers configurable options for how many accounts to generate and allows user to provide existing keys.
	Accounts AccountConfig `json:"accounts"`

	// Fuzzing describes the configuration used in fuzzing campaigns.
	Fuzzing FuzzingConfig `json:"fuzzing"`

	// CompilationSettings describes the configuration used to compile the underlying project.
	Compilation CompilationConfig `json:"compilation"`
}

type AccountConfig struct {
	// Generate describes how many accounts should be dynamically generated at runtime
	Generate int `json:"generate"`

	// Keys describe an existing set of keys that a user can provide to be used
	Keys []string `json:"keys,omitempty"`
}

type CompilationConfig struct {
	// Platform references an identifier indicating which compilation platform to use.
	// PlatformConfig is a structure dependent on the defined Platform.
	Platform string `json:"platform"`

	// PlatformConfig describes the Platform-specific configuration needed to compile.
	PlatformConfig *json.RawMessage `json:"platform_config"`
}

type FuzzingConfig struct {
	// Workers describes the amount of threads to use in fuzzing campaigns.
	Workers int `json:"workers"`

	// WorkerDatabaseEntryLimit describes an upper bound on the amount of entries that can exist in a worker database
	// before it is pruned and recreated.
	WorkerDatabaseEntryLimit int `json:"worker_database_entry_limit"`

	// Timeout describes a time in seconds for which the fuzzing operation should run. Providing negative or zero value
	// will result in no timeout.
	Timeout int `json:"timeout"`

	// TestLimit describes a threshold for the number of transactions to test, after which it will exit. This number
	// must be non-negative. A zero value indicates the test limit should not be enforced.
	TestLimit uint64 `json:"test_limit"`

	// MaxTxSequenceLength describes the maximum length a transaction sequence can be generated as.
	MaxTxSequenceLength int `json:"max_tx_sequence_length"`

<<<<<<< HEAD
=======
	// TestPrefix dictates what prefixes will determine that a fxn is a fuzz test
	// This can probably be moved to a different config struct once we isolate property testing from assertion testing
	TestPrefixes []string `json:"test_prefixes"`
}

>>>>>>> 3b261a58
func ReadProjectConfigFromFile(path string) (*ProjectConfig, error) {
	// Read our project configuration file data
	fmt.Printf("Reading configuration file: %s\n", path)
	b, err := ioutil.ReadFile(path)
	if err != nil {
		return nil, err
	}

	// Parse the project configuration
	var projectConfig ProjectConfig
	err = json.Unmarshal(b, &projectConfig)
	if err != nil {
		return nil, err
	}
	// Making validation a separate function in case we want to add other checks
	// The only check currently is to make sure at least one test prefix is provided
	err = projectConfig.ValidateConfig()
	if err != nil {
		return nil, err
	}
	return &projectConfig, nil
}

func (p *ProjectConfig) WriteToFile(path string) error {
	// Serialize the configuration
	b, err := json.MarshalIndent(p, "", "\t")
	if err != nil {
		return err
	}

	// Save it to the provided output path and return the result
	err = ioutil.WriteFile(path, b, 0644)
	if err != nil {
		return err
	}

	return nil
}

// ValidateConfig validate that the project config meets certain requirements
func (p *ProjectConfig) ValidateConfig() error {
	// Ensure at least one prefix is in config
	if len(p.Fuzzing.TestPrefixes) == 0 {
		return errors.New("must specify at least one test prefix")
	}
	return nil
}<|MERGE_RESOLUTION|>--- conflicted
+++ resolved
@@ -54,14 +54,11 @@
 	// MaxTxSequenceLength describes the maximum length a transaction sequence can be generated as.
 	MaxTxSequenceLength int `json:"max_tx_sequence_length"`
 
-<<<<<<< HEAD
-=======
 	// TestPrefix dictates what prefixes will determine that a fxn is a fuzz test
 	// This can probably be moved to a different config struct once we isolate property testing from assertion testing
 	TestPrefixes []string `json:"test_prefixes"`
 }
 
->>>>>>> 3b261a58
 func ReadProjectConfigFromFile(path string) (*ProjectConfig, error) {
 	// Read our project configuration file data
 	fmt.Printf("Reading configuration file: %s\n", path)
@@ -105,7 +102,7 @@
 func (p *ProjectConfig) ValidateConfig() error {
 	// Ensure at least one prefix is in config
 	if len(p.Fuzzing.TestPrefixes) == 0 {
-		return errors.New("must specify at least one test prefix")
+		return errors.New("at least one test prefix must be specified within your project configuration file")
 	}
 	return nil
 }