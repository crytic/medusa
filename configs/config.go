package configs

import (
	"encoding/json"
	"errors"
	"fmt"
	"io/ioutil"
)

type ProjectConfig struct {
	// Accounts offers configurable options for how many accounts to generate and allows user to provide existing keys.
	Accounts AccountConfig `json:"accounts"`

	// Fuzzing describes the configuration used in fuzzing campaigns.
	Fuzzing FuzzingConfig `json:"fuzzing"`

	// Compilation describes the configuration used to compile the underlying project.
	Compilation CompilationConfig `json:"compilation"`
}

type AccountConfig struct {
	// Generate describes how many accounts should be dynamically generated at runtime
	Generate int `json:"generate"`

	// Predefined describe an existing set of accounts that a user can provide to be used
	Predefined []string `json:"predefined,omitempty"`
}

type CompilationConfig struct {
	// Platform references an identifier indicating which compilation platform to use.
	// PlatformConfig is a structure dependent on the defined Platform.
	Platform string `json:"platform"`

	// PlatformConfig describes the Platform-specific configuration needed to compile.
	PlatformConfig *json.RawMessage `json:"platform_config"`
}

type FuzzingConfig struct {
	// Workers describes the amount of threads to use in fuzzing campaigns.
	Workers int `json:"workers"`

	// WorkerDatabaseEntryLimit describes an upper bound on the amount of entries that can exist in a worker database
	// before it is pruned and recreated.
	WorkerDatabaseEntryLimit int `json:"worker_database_entry_limit"`

	// Timeout describes a time in seconds for which the fuzzing operation should run. Providing negative or zero value
	// will result in no timeout.
	Timeout int `json:"timeout"`

	// TestLimit describes a threshold for the number of transactions to test, after which it will exit. This number
	// must be non-negative. A zero value indicates the test limit should not be enforced.
	TestLimit uint64 `json:"test_limit"`

	// MaxTxSequenceLength describes the maximum length a transaction sequence can be generated as.
	MaxTxSequenceLength int `json:"max_tx_sequence_length"`

<<<<<<< HEAD
	// Coverage describes whether to use coverage-guided fuzzing
	Coverage bool `json:"coverage"`

	// CorpusDirectory describes the name for the folder that will hold the corpus and the coverage files
	CorpusDirectory string `json:"corpus_dir"`
=======
	// TestPrefixes dictates what prefixes will determine that a fxn is a fuzz test
	// This can probably be moved to a different config struct once we isolate property testing from assertion testing
	TestPrefixes []string `json:"test_prefixes"`
>>>>>>> e6fcef19
}

func ReadProjectConfigFromFile(path string) (*ProjectConfig, error) {
	// Read our project configuration file data
	fmt.Printf("Reading configuration file: %s\n", path)
	b, err := ioutil.ReadFile(path)
	if err != nil {
		return nil, err
	}

	// Parse the project configuration
	var projectConfig ProjectConfig
	err = json.Unmarshal(b, &projectConfig)
	if err != nil {
		return nil, err
	}
	// Making validation a separate function in case we want to add other checks
	// The only check currently is to make sure at least one test prefix is provided
	err = projectConfig.ValidateConfig()
	if err != nil {
		return nil, err
	}
	return &projectConfig, nil
}

func (p *ProjectConfig) WriteToFile(path string) error {
	// Serialize the configuration
	b, err := json.MarshalIndent(p, "", "\t")
	if err != nil {
		return err
	}

	// Save it to the provided output path and return the result
	err = ioutil.WriteFile(path, b, 0644)
	if err != nil {
		return err
	}

	return nil
}

// ValidateConfig validate that the project config meets certain requirements
func (p *ProjectConfig) ValidateConfig() error {
	// Ensure at least one prefix is in config
	if len(p.Fuzzing.TestPrefixes) == 0 {
		return errors.New("at least one test prefix must be specified within your project configuration file")
	}
	return nil
}<|MERGE_RESOLUTION|>--- conflicted
+++ resolved
@@ -54,17 +54,15 @@
 	// MaxTxSequenceLength describes the maximum length a transaction sequence can be generated as.
 	MaxTxSequenceLength int `json:"max_tx_sequence_length"`
 
-<<<<<<< HEAD
 	// Coverage describes whether to use coverage-guided fuzzing
 	Coverage bool `json:"coverage"`
 
 	// CorpusDirectory describes the name for the folder that will hold the corpus and the coverage files
 	CorpusDirectory string `json:"corpus_dir"`
-=======
+
 	// TestPrefixes dictates what prefixes will determine that a fxn is a fuzz test
 	// This can probably be moved to a different config struct once we isolate property testing from assertion testing
 	TestPrefixes []string `json:"test_prefixes"`
->>>>>>> e6fcef19
 }
 
 func ReadProjectConfigFromFile(path string) (*ProjectConfig, error) {
