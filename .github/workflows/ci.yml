name: CI

on:
  workflow_dispatch:
  push:
    branches:
      - master
  pull_request:
    branches:
      - master

concurrency:
  group: ci-${{ github.ref }}
  cancel-in-progress: true

jobs:
  build:
    needs: [lint, test]
    strategy:
      matrix:
        environment: [ubuntu-latest, macos-latest, windows-latest]

    runs-on: ${{ matrix.environment }}
    steps:
      - uses: actions/checkout@v3

<<<<<<< HEAD
      - uses: webfactory/ssh-agent@v0.7.0
        with:
          ssh-private-key: ${{ secrets.MEDUSA_GETH_SSH_PRIVATE_KEY }}

      - run: |
          git submodule init
          git submodule update

      - uses: actions/setup-go@v4
=======
      - uses: actions/setup-go@v3
>>>>>>> f5a4a097
        with:
          go-version: "^1.18.1"

      - name: Build (Linux and macOS)
        if: runner.os == 'Linux' || runner.os == 'macOS'
        run: go build -o medusa -v .

      - name: Compress (Linux and macOS)
        if: runner.os == 'Linux' || runner.os == 'macOS'
        run: tar -czvf medusa.tar.gz medusa

      - name: Build (Windows)
        if: runner.os == 'Windows'
        run: go build -o medusa.exe -v .

      - name: Compress (Windows)
        if: runner.os == 'Windows'
        run: tar -czvf medusa.tar.gz medusa.exe

      - name: Upload artifact on merge to master
        if: github.ref == 'refs/heads/master'
        uses: actions/upload-artifact@v3
        with:
          name: medusa-${{ runner.os }}
          path: medusa.tar.gz

  lint:
    runs-on: ubuntu-latest

    steps:
      - uses: actions/checkout@v3

<<<<<<< HEAD
      - uses: webfactory/ssh-agent@v0.7.0
        with:
          ssh-private-key: ${{ secrets.MEDUSA_GETH_SSH_PRIVATE_KEY }}

      - run: |
          git submodule init
          git submodule update

      - uses: actions/setup-go@v4
=======
      - uses: actions/setup-go@v3
>>>>>>> f5a4a097
        with:
          go-version: "^1.18.1"

      - name: Actionlint
        run: |
          go install github.com/rhysd/actionlint/cmd/actionlint@latest
          actionlint

      - name: Prettier
        run: |
          npm install -g prettier
          prettier --check '**.json' '**/*.md' '**/*.yml' '!(pkg)'

      - name: Markdown link check
        run: |
          npm install -g markdown-link-check@3.10.3
          markdown-link-check --config .github/workflows/resources/markdown_link_check.json ./*.md

      - name: Format
        run: |
          go fmt ./...
          git diff --exit-code

      - name: Lint
        run: |
          go install github.com/golangci/golangci-lint/cmd/golangci-lint@latest
          golangci-lint run --timeout 5m0s

  test:
    strategy:
      matrix:
        environment: [ubuntu-latest, macos-latest, windows-latest]

    runs-on: ${{ matrix.environment }}

    steps:
      - uses: actions/checkout@v3

<<<<<<< HEAD
      - uses: webfactory/ssh-agent@v0.7.0
        with:
          ssh-private-key: ${{ secrets.MEDUSA_GETH_SSH_PRIVATE_KEY }}

      - run: |
          git submodule init
          git submodule update

      - uses: actions/setup-go@v4
=======
      - uses: actions/setup-go@v3
>>>>>>> f5a4a097
        with:
          go-version: "^1.18.1"

      - name: Install Node dependencies
        run: npm install -g hardhat truffle

      - name: Install Python dependencies
        run: |
          pip3 install solc-select
          pip3 install slither-analyzer

      - name: Install solc
        run: |
          solc-select install 0.8.17
          solc-select use 0.8.17

      - name: Test
        run: go test ./...

  all-checks:
    needs: [lint, test, build]

    runs-on: ubuntu-latest

    steps:
      - run: true<|MERGE_RESOLUTION|>--- conflicted
+++ resolved
@@ -24,19 +24,7 @@
     steps:
       - uses: actions/checkout@v3
 
-<<<<<<< HEAD
-      - uses: webfactory/ssh-agent@v0.7.0
-        with:
-          ssh-private-key: ${{ secrets.MEDUSA_GETH_SSH_PRIVATE_KEY }}
-
-      - run: |
-          git submodule init
-          git submodule update
-
       - uses: actions/setup-go@v4
-=======
-      - uses: actions/setup-go@v3
->>>>>>> f5a4a097
         with:
           go-version: "^1.18.1"
 
@@ -69,19 +57,7 @@
     steps:
       - uses: actions/checkout@v3
 
-<<<<<<< HEAD
-      - uses: webfactory/ssh-agent@v0.7.0
-        with:
-          ssh-private-key: ${{ secrets.MEDUSA_GETH_SSH_PRIVATE_KEY }}
-
-      - run: |
-          git submodule init
-          git submodule update
-
-      - uses: actions/setup-go@v4
-=======
       - uses: actions/setup-go@v3
->>>>>>> f5a4a097
         with:
           go-version: "^1.18.1"
 
@@ -120,19 +96,7 @@
     steps:
       - uses: actions/checkout@v3
 
-<<<<<<< HEAD
-      - uses: webfactory/ssh-agent@v0.7.0
-        with:
-          ssh-private-key: ${{ secrets.MEDUSA_GETH_SSH_PRIVATE_KEY }}
-
-      - run: |
-          git submodule init
-          git submodule update
-
-      - uses: actions/setup-go@v4
-=======
       - uses: actions/setup-go@v3
->>>>>>> f5a4a097
         with:
           go-version: "^1.18.1"
 
