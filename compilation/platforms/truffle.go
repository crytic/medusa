package platforms

import (
	"encoding/hex"
	"encoding/json"
	"fmt"
	"os"
	"os/exec"
	"path/filepath"
<<<<<<< HEAD
	"strings"
=======

	"github.com/trailofbits/medusa/compilation/types"
>>>>>>> fd18ba44
)

type TruffleCompilationConfig struct {
	Target         string `json:"target"`
	UseNpx         bool   `json:"useNpx"`
	Command        string `json:"command"`
	BuildDirectory string `json:"buildDirectory"`
}

func NewTruffleCompilationConfig(target string) *TruffleCompilationConfig {
	return &TruffleCompilationConfig{
		Target:         target,
		UseNpx:         true,
		Command:        "",
		BuildDirectory: "",
	}
}

func (s *TruffleCompilationConfig) Platform() string {
	return "truffle"
}

// GetTarget returns the target for compilation
func (t *TruffleCompilationConfig) GetTarget() string {
	return t.Target
}

// SetTarget sets the new target for compilation
func (t *TruffleCompilationConfig) SetTarget(newTarget string) {
	t.Target = newTarget
}

func (s *TruffleCompilationConfig) Compile() ([]types.Compilation, string, error) {
	// Determine the base command to use.
	var baseCommandStr = "truffle"
	if s.Command != "" {
		baseCommandStr = s.Command
	}

	// Execute solc to compile our target.
	var cmd *exec.Cmd
	if s.UseNpx {
		cmd = exec.Command("npx", baseCommandStr, "compile", "--all")
	} else {
		cmd = exec.Command(baseCommandStr, "compile", "--all")
	}
	cmd.Dir = s.Target
	out, err := cmd.CombinedOutput()
	if err != nil {
		return nil, "", fmt.Errorf("error while executing truffle:\nOUTPUT:\n%s\nERROR: %s\n", string(out), err.Error())
	}

	// Create a compilation unit out of this.
	compilation := types.NewCompilation()

	// Find all the compiled truffle artifacts
	buildDirectory := s.BuildDirectory
	if buildDirectory == "" {
		buildDirectory = filepath.Join(s.Target, "build", "contracts")
	}
	matches, err := filepath.Glob(filepath.Join(buildDirectory, "*.json"))
	if err != nil {
		return nil, "", err
	}

	// Define our truffle structure to parse
	type TruffleCompiledJson struct {
		ContractName      string `json:"contractName"`
		Abi               any    `json:"abi"`
		Bytecode          string `json:"bytecode"`
		DeployedBytecode  string `json:"deployedBytecode"`
		SourceMap         string `json:"sourceMap"`
		DeployedSourceMap string `json:"deployedSourceMap"`
		Source            string `json:"source"`
		SourcePath        string `json:"sourcePath"`
		Ast               any    `json:"ast"`
	}

	// Loop for each truffle artifact to parse our compilations.
	for i := 0; i < len(matches); i++ {
		// Read the compiled JSON file data
		b, err := os.ReadFile(matches[i])
		if err != nil {
			return nil, "", err
		}

		// Parse the JSON
		var compiledJson TruffleCompiledJson
		err = json.Unmarshal(b, &compiledJson)
		if err != nil {
			return nil, "", err
		}

		// Convert the abi structure to our parsed abi type
		contractAbi, err := types.ParseABIFromInterface(compiledJson.Abi)
		if err != nil {
			continue
		}

		// If we don't have a source for this file, create it.
		if _, ok := compilation.Sources[compiledJson.SourcePath]; !ok {
			compilation.Sources[compiledJson.SourcePath] = types.CompiledSource{
				Ast:       compiledJson.Ast,
				Contracts: make(map[string]types.CompiledContract),
			}
		}

		// Decode our init and runtime bytecode
		initBytecode, err := hex.DecodeString(strings.TrimPrefix(compiledJson.Bytecode, "0x"))
		if err != nil {
			return nil, "", fmt.Errorf("unable to parse init bytecode for contract '%s'\n", compiledJson.ContractName)
		}
		runtimeBytecode, err := hex.DecodeString(strings.TrimPrefix(compiledJson.DeployedBytecode, "0x"))
		if err != nil {
			return nil, "", fmt.Errorf("unable to parse runtime bytecode for contract '%s'\n", compiledJson.ContractName)
		}

		// Add our contract to the source
		compilation.Sources[compiledJson.SourcePath].Contracts[compiledJson.ContractName] = types.CompiledContract{
			Abi:             *contractAbi,
			InitBytecode:    initBytecode,
			RuntimeBytecode: runtimeBytecode,
			SrcMapsInit:     compiledJson.SourceMap,
			SrcMapsRuntime:  compiledJson.DeployedSourceMap,
		}
	}

	return []types.Compilation{*compilation}, string(out), nil
}<|MERGE_RESOLUTION|>--- conflicted
+++ resolved
@@ -7,12 +7,9 @@
 	"os"
 	"os/exec"
 	"path/filepath"
-<<<<<<< HEAD
 	"strings"
-=======
 
 	"github.com/trailofbits/medusa/compilation/types"
->>>>>>> fd18ba44
 )
 
 type TruffleCompilationConfig struct {
