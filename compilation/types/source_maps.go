--- conflicted
+++ resolved
@@ -1,13 +1,11 @@
 package types
 
 import (
+	"fmt"
 	"strconv"
 	"strings"
-<<<<<<< HEAD
 
 	"github.com/crytic/medusa-geth/core/vm"
-=======
->>>>>>> 8a6f076a
 )
 
 // Reference: Source mapping is performed according to the rules specified in solidity documentation:
