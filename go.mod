--- conflicted
+++ resolved
@@ -8,20 +8,12 @@
 	github.com/fxamacker/cbor v1.5.1
 	github.com/google/uuid v1.3.0
 	github.com/pkg/errors v0.9.1
-<<<<<<< HEAD
 	github.com/rs/zerolog v1.29.0
-=======
->>>>>>> 00e59d89
 	github.com/spf13/cobra v1.7.0
 	github.com/stretchr/testify v1.8.4
 	golang.org/x/crypto v0.10.0
 	golang.org/x/exp v0.0.0-20230206171751-46f607a40771
-<<<<<<< HEAD
-	golang.org/x/net v0.9.0
-	golang.org/x/sys v0.7.0
-=======
 	golang.org/x/net v0.11.0
->>>>>>> 00e59d89
 )
 
 require (
@@ -56,6 +48,7 @@
 	github.com/mattn/go-runewidth v0.0.14 // indirect
 	github.com/matttproud/golang_protobuf_extensions v1.0.4 // indirect
 	github.com/olekukonko/tablewriter v0.0.5 // indirect
+	github.com/pkg/errors v0.9.1 // indirect
 	github.com/pmezard/go-difflib v1.0.0 // indirect
 	github.com/prometheus/client_golang v1.14.0 // indirect
 	github.com/prometheus/client_model v0.3.0 // indirect
@@ -71,12 +64,8 @@
 	github.com/tklauser/numcpus v0.6.0 // indirect
 	github.com/x448/float16 v0.8.4 // indirect
 	github.com/yusufpapurcu/wmi v1.2.2 // indirect
-<<<<<<< HEAD
-	golang.org/x/text v0.9.0 // indirect
-=======
 	golang.org/x/sys v0.9.0 // indirect
 	golang.org/x/text v0.10.0 // indirect
->>>>>>> 00e59d89
 	google.golang.org/protobuf v1.28.1 // indirect
 	gopkg.in/natefinch/npipe.v2 v2.0.0-20160621034901-c1b8fa8bdcce // indirect
 	gopkg.in/yaml.v3 v3.0.1 // indirect
