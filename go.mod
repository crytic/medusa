--- conflicted
+++ resolved
@@ -1,12 +1,6 @@
 module github.com/crytic/medusa
 
-<<<<<<< HEAD
-go 1.21
-
-toolchain go1.22.3
-=======
 go 1.22
->>>>>>> 54532f14
 
 require (
 	github.com/Masterminds/semver v1.5.0
@@ -20,17 +14,10 @@
 	github.com/spf13/cobra v1.8.1
 	github.com/spf13/pflag v1.0.5
 	github.com/stretchr/testify v1.9.0
-<<<<<<< HEAD
-	golang.org/x/crypto v0.24.0
-	golang.org/x/exp v0.0.0-20240103183307-be819d1f06fc
-	golang.org/x/net v0.26.0
-	golang.org/x/sys v0.21.0
-=======
 	golang.org/x/crypto v0.25.0
 	golang.org/x/exp v0.0.0-20240707233637-46b078467d37
 	golang.org/x/net v0.27.0
 	golang.org/x/sys v0.22.0
->>>>>>> 54532f14
 )
 
 require (
@@ -62,15 +49,8 @@
 	github.com/go-ole/go-ole v1.3.0 // indirect
 	github.com/gofrs/flock v0.12.0 // indirect
 	github.com/gogo/protobuf v1.3.2 // indirect
-<<<<<<< HEAD
-	github.com/golang/protobuf v1.5.3 // indirect
-	github.com/golang/snappy v0.0.5-0.20220116011046-fa5810519dcb // indirect
-	github.com/google/go-cmp v0.6.0 // indirect
-	github.com/gorilla/websocket v1.5.0 // indirect
-=======
 	github.com/golang/snappy v0.0.5-0.20220116011046-fa5810519dcb // indirect
 	github.com/gorilla/websocket v1.5.3 // indirect
->>>>>>> 54532f14
 	github.com/holiman/bloomfilter/v2 v2.0.3 // indirect
 	github.com/huin/goupnp v1.3.0 // indirect
 	github.com/inconshreveable/mousetrap v1.1.0 // indirect
@@ -80,44 +60,22 @@
 	github.com/kr/text v0.2.0 // indirect
 	github.com/mattn/go-colorable v0.1.13 // indirect
 	github.com/mattn/go-isatty v0.0.20 // indirect
-<<<<<<< HEAD
-	github.com/mattn/go-runewidth v0.0.14 // indirect
-	github.com/matttproud/golang_protobuf_extensions v1.0.4 // indirect
-=======
 	github.com/mattn/go-runewidth v0.0.15 // indirect
 	github.com/mmcloughlin/addchain v0.4.0 // indirect
 	github.com/munnerz/goautoneg v0.0.0-20191010083416-a7dc8b61c822 // indirect
->>>>>>> 54532f14
 	github.com/olekukonko/tablewriter v0.0.5 // indirect
 	github.com/onsi/gomega v1.33.1 // indirect
 	github.com/pmezard/go-difflib v1.0.0 // indirect
-<<<<<<< HEAD
-	github.com/prometheus/client_golang v1.14.0 // indirect
-	github.com/prometheus/client_model v0.3.0 // indirect
-	github.com/prometheus/common v0.39.0 // indirect
-	github.com/prometheus/procfs v0.9.0 // indirect
-	github.com/rivo/uniseg v0.4.3 // indirect
-=======
 	github.com/prometheus/client_golang v1.19.1 // indirect
 	github.com/prometheus/client_model v0.6.1 // indirect
 	github.com/prometheus/common v0.55.0 // indirect
 	github.com/prometheus/procfs v0.15.1 // indirect
 	github.com/rivo/uniseg v0.4.7 // indirect
->>>>>>> 54532f14
 	github.com/rogpeppe/go-internal v1.12.0 // indirect
 	github.com/shirou/gopsutil v3.21.11+incompatible // indirect
 	github.com/status-im/keycard-go v0.3.2 // indirect
 	github.com/supranational/blst v0.3.12 // indirect
 	github.com/syndtr/goleveldb v1.0.1-0.20210819022825-2ae1ddf74ef7 // indirect
-<<<<<<< HEAD
-	github.com/tklauser/go-sysconf v0.3.12 // indirect
-	github.com/tklauser/numcpus v0.6.1 // indirect
-	github.com/x448/float16 v0.8.4 // indirect
-	github.com/yusufpapurcu/wmi v1.2.4 // indirect
-	golang.org/x/text v0.16.0 // indirect
-	google.golang.org/protobuf v1.33.0 // indirect
-	gopkg.in/natefinch/npipe.v2 v2.0.0-20160621034901-c1b8fa8bdcce // indirect
-=======
 	github.com/tklauser/go-sysconf v0.3.14 // indirect
 	github.com/tklauser/numcpus v0.8.0 // indirect
 	github.com/tyler-smith/go-bip39 v1.1.0 // indirect
@@ -126,7 +84,6 @@
 	golang.org/x/sync v0.7.0 // indirect
 	golang.org/x/text v0.16.0 // indirect
 	google.golang.org/protobuf v1.34.2 // indirect
->>>>>>> 54532f14
 	gopkg.in/yaml.v3 v3.0.1 // indirect
 	rsc.io/tmplfunc v0.0.3 // indirect
 )
