--- conflicted
+++ resolved
@@ -18,11 +18,7 @@
 	go.etcd.io/bbolt v1.4.0
 	golang.org/x/crypto v0.43.0
 	golang.org/x/exp v0.0.0-20250408133849-7e4ce0ab07d0
-<<<<<<< HEAD
-	golang.org/x/net v0.45.0
-=======
 	golang.org/x/net v0.46.0
->>>>>>> 03c99b63
 	golang.org/x/sys v0.37.0
 )
 
